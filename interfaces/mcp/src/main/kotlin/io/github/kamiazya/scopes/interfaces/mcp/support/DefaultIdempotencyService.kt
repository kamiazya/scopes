--- conflicted
+++ resolved
@@ -32,20 +32,10 @@
     private val idempotencyStore = mutableMapOf<String, StoredResult>()
     private val mutex = Mutex()
 
-<<<<<<< HEAD
-    companion object {
-        private val IDEMPOTENCY_KEY_PATTERN = Regex("^[A-Za-z0-9_-]{8,128}$")
-
-        private fun isValidKey(key: String): Boolean = key.matches(IDEMPOTENCY_KEY_PATTERN)
-    }
-=======
->>>>>>> bd36ae86
-
     override suspend fun checkIdempotency(toolName: String, arguments: Map<String, JsonElement>, idempotencyKey: String?): CallToolResult? {
         val effectiveKey = idempotencyKey ?: return null
 
-<<<<<<< HEAD
-        if (!isValidKey(effectiveKey)) {
+        if (!effectiveKey.matches(IdempotencyService.IDEMPOTENCY_KEY_PATTERN)) {
             return CallToolResult(
                 content = listOf(TextContent(text = "Invalid idempotency key format")),
                 isError = true,
@@ -53,23 +43,8 @@
                     put("code", -32602)
                     put("type", "InvalidIdempotencyKey")
                     put("key", effectiveKey)
-                    put("pattern", IDEMPOTENCY_KEY_PATTERN.pattern)
+                    put("pattern", IdempotencyService.IDEMPOTENCY_KEY_PATTERN.pattern)
                 },
-=======
-        if (!effectiveKey.matches(IdempotencyService.IDEMPOTENCY_KEY_PATTERN)) {
-            val payload = buildJsonObject {
-                put("code", -32602)
-                put("message", "Invalid idempotency key format")
-                putJsonObject("data") {
-                    put("type", "InvalidIdempotencyKey")
-                    put("key", effectiveKey)
-                    put("pattern", IdempotencyService.IDEMPOTENCY_KEY_PATTERN.pattern)
-                }
-            }
-            return CallToolResult(
-                content = listOf(TextContent(text = payload.toString())),
-                isError = true,
->>>>>>> bd36ae86
             )
         }
 
@@ -103,7 +78,7 @@
         val effectiveKey = idempotencyKey ?: return
 
         // Validate the idempotency key using the same logic as checkIdempotency
-        if (!isValidKey(effectiveKey)) {
+        if (!effectiveKey.matches(IdempotencyService.IDEMPOTENCY_KEY_PATTERN)) {
             // Invalid key - return early without storing anything
             return
         }
