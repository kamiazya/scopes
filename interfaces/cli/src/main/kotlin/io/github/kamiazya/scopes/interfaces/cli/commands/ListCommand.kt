--- conflicted
+++ resolved
@@ -34,7 +34,6 @@
     private val offset by option("--offset", help = "Number of items to skip").int().default(0)
     private val limit by option("--limit", help = "Maximum number of items to return").int().default(20)
     private val verbose by option("-v", "--verbose", help = "Show all aliases for each scope").flag()
-    private val aspect by option("-a", "--aspect", help = "Filter by aspect (format: key=value)")
     private val query by option("-q", "--query", help = "Filter by advanced query (e.g., 'priority>=high AND status!=closed')")
 
     // Aspect filtering with completion support
@@ -47,25 +46,6 @@
 
     override fun run() {
         runBlocking {
-<<<<<<< HEAD
-            // Check for conflicting options
-            if (aspect != null && query != null) {
-                echo("Error: Cannot use both --aspect and --query options", err = true)
-                return@runBlocking
-            }
-
-            // Parse aspect filter if provided
-            val (aspectKey, aspectValue) = if (aspect != null) {
-                val parts = aspect!!.split("=", limit = 2)
-                if (parts.size != 2) {
-                    echo("Error: Invalid aspect format. Use key=value", err = true)
-                    return@runBlocking
-                }
-                parts[0] to parts[1]
-            } else {
-                null to null
-            }
-=======
             // Parse aspect filters
             val aspectFilters = aspects.mapNotNull { aspectStr ->
                 val parts = aspectStr.split(":", limit = 2)
@@ -83,7 +63,6 @@
                     null
                 }
             }.groupBy({ it.first }, { it.second })
->>>>>>> 6f6cdcf7
 
             when {
                 query != null -> {
@@ -93,25 +72,6 @@
                         parentId = parentId,
                         offset = offset,
                         limit = limit,
-                    ).fold(
-                        { error ->
-                            echo("Error: ${ContractErrorMessageMapper.getMessage(error)}", err = true)
-                        },
-                        { scopes ->
-                            if (verbose) {
-                                echo(formatVerboseList(scopes, debugContext))
-                            } else {
-                                echo(scopeOutputFormatter.formatContractScopeList(scopes, debugContext.debug))
-                            }
-                        },
-                    )
-                }
-                aspect != null -> {
-                    // Use aspect filtering
-                    scopeCommandAdapter.listScopesWithAspect(
-                        aspectKey = aspectKey!!,
-                        aspectValue = aspectValue!!,
-                        parentId = parentId,
                     ).fold(
                         { error ->
                             echo("Error: ${ContractErrorMessageMapper.getMessage(error)}", err = true)
