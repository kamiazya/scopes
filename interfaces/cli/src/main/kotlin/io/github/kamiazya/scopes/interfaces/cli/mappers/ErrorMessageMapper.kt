--- conflicted
+++ resolved
@@ -2,10 +2,13 @@
 
 import io.github.kamiazya.scopes.contracts.scopemanagement.errors.ScopeContractError
 import io.github.kamiazya.scopes.scopemanagement.domain.error.AggregateIdError
+import io.github.kamiazya.scopes.scopemanagement.domain.error.AggregateVersionError
 import io.github.kamiazya.scopes.scopemanagement.domain.error.AspectKeyError
 import io.github.kamiazya.scopes.scopemanagement.domain.error.AspectValidationError
 import io.github.kamiazya.scopes.scopemanagement.domain.error.AspectValueError
 import io.github.kamiazya.scopes.scopemanagement.domain.error.ContextError
+import io.github.kamiazya.scopes.scopemanagement.domain.error.ContextManagementError
+import io.github.kamiazya.scopes.scopemanagement.domain.error.EventIdError
 import io.github.kamiazya.scopes.scopemanagement.domain.error.HierarchyPolicyError
 import io.github.kamiazya.scopes.scopemanagement.domain.error.PersistenceError
 import io.github.kamiazya.scopes.scopemanagement.domain.error.QueryParseError
@@ -23,27 +26,11 @@
  * Maps domain and contract errors to user-friendly messages for CLI output.
  */
 object ErrorMessageMapper {
-    // Message template helpers
-    private object MessageTemplates {
-        fun notFound(entityType: String, id: String) = "$entityType not found: $id"
-        fun tooShort(field: String, min: Int) = "$field is too short: minimum $min characters"
-        fun tooLong(field: String, max: Int) = "$field is too long: maximum $max characters"
-        fun invalidFormat(field: String, value: String) = "Invalid $field format: $value"
-        fun cannotBeEmpty(field: String) = "$field cannot be empty"
-        fun alreadyExists(field: String, value: String) = "$field '$value' already exists"
-        fun duplicate(field: String, value: String, context: String? = null) = if (context != null) {
-            "$field '$value' already exists in $context"
-        } else {
-            "$field '$value' already exists"
-        }
-    }
-
-    // Presentation helpers
-    private fun presentAliasPattern(patternType: ScopeInputError.AliasError.InvalidAliasFormat.AliasPatternType): String = when (patternType) {
-        ScopeInputError.AliasError.InvalidAliasFormat.AliasPatternType.LOWERCASE_WITH_HYPHENS -> "lowercase letters with hyphens"
-        ScopeInputError.AliasError.InvalidAliasFormat.AliasPatternType.ALPHANUMERIC -> "alphanumeric characters"
-        ScopeInputError.AliasError.InvalidAliasFormat.AliasPatternType.ULID_LIKE -> "ULID-like format"
-        ScopeInputError.AliasError.InvalidAliasFormat.AliasPatternType.CUSTOM_PATTERN -> "custom pattern"
+    private fun presentAliasPattern(patternType: ScopeInputError.AliasError.InvalidFormat.AliasPatternType): String = when (patternType) {
+        ScopeInputError.AliasError.InvalidFormat.AliasPatternType.LOWERCASE_WITH_HYPHENS -> "lowercase letters with hyphens"
+        ScopeInputError.AliasError.InvalidFormat.AliasPatternType.ALPHANUMERIC -> "alphanumeric characters"
+        ScopeInputError.AliasError.InvalidFormat.AliasPatternType.ULID_LIKE -> "ULID-like format"
+        ScopeInputError.AliasError.InvalidFormat.AliasPatternType.CUSTOM_PATTERN -> "custom pattern"
     }
 
     private fun presentInvalidScopeType(errorType: ContextError.InvalidScope.InvalidScopeType): String = when (errorType) {
@@ -68,6 +55,14 @@
         ContextError.DuplicateScope.DuplicateScopeType.IDENTIFIER_CONFLICT -> "identifier conflict"
     }
 
+    private fun presentInvalidFilterType(errorType: ContextError.InvalidFilter.InvalidFilterType): String = when (errorType) {
+        ContextError.InvalidFilter.InvalidFilterType.SYNTAX_ERROR -> "syntax error"
+        ContextError.InvalidFilter.InvalidFilterType.UNKNOWN_OPERATOR -> "unknown operator"
+        ContextError.InvalidFilter.InvalidFilterType.INVALID_VALUE -> "invalid value"
+        ContextError.InvalidFilter.InvalidFilterType.MALFORMED_EXPRESSION -> "malformed expression"
+        ContextError.InvalidFilter.InvalidFilterType.UNSUPPORTED_FILTER -> "unsupported filter"
+    }
+
     private fun presentInvalidKeyFormatType(errorType: ContextError.InvalidKeyFormat.InvalidKeyFormatType): String = when (errorType) {
         ContextError.InvalidKeyFormat.InvalidKeyFormatType.INVALID_CHARACTERS -> "invalid characters"
         ContextError.InvalidKeyFormat.InvalidKeyFormatType.RESERVED_KEYWORD -> "reserved keyword"
@@ -76,358 +71,267 @@
         ContextError.InvalidKeyFormat.InvalidKeyFormatType.INVALID_PATTERN -> "invalid pattern"
     }
 
-    // Main error mapping function
     fun getMessage(error: ScopesError): String = when (error) {
-        is ScopeError -> handleScopeError(error)
-        is ScopeInputError -> handleScopeInputError(error)
-        is ScopeNotFoundError -> MessageTemplates.notFound("Scope", error.scopeId.value)
-        is ScopeUniquenessError -> handleScopeUniquenessError(error)
-        is ScopeHierarchyError -> handleScopeHierarchyError(error)
-        is PersistenceError -> handlePersistenceError(error)
-        is AggregateIdError -> handleAggregateIdError(error)
-        is ContextError -> handleContextError(error)
-        is AspectValidationError -> handleAspectValidationError(error)
-        is AspectKeyError -> handleAspectKeyError(error)
-        is AspectValueError -> handleAspectValueError(error)
-        is HierarchyPolicyError -> handleHierarchyPolicyError(error)
-        is ScopeAliasError -> handleScopeAliasError(error)
-        is UserPreferencesIntegrationError -> handleUserPreferencesIntegrationError(error)
-        is QueryParseError -> handleQueryParseError(error)
-        is ValidationError -> handleValidationError(error)
-        is ScopesError.InvalidOperation -> handleInvalidOperation(error)
-        is ScopesError.AlreadyExists -> handleAlreadyExists(error)
-        is ScopesError.NotFound -> handleNotFound(error)
-        is ScopesError.SystemError -> handleSystemError(error)
-        is ScopesError.ValidationFailed -> handleValidationFailed(error)
-        is ScopesError.Conflict -> handleConflict(error)
-        is ScopesError.ConcurrencyError -> handleConcurrencyError(error)
-        is ScopesError.RepositoryError -> handleRepositoryError(error)
-        is ScopesError.ScopeStatusTransitionError -> handleScopeStatusTransitionError(error)
-    }
-
-    // Error-specific handlers
-    private fun handleScopeError(error: ScopeError): String = when (error) {
-        is ScopeError.NotFound -> MessageTemplates.notFound("Scope", error.scopeId.value)
-        is ScopeError.ParentNotFound -> MessageTemplates.notFound("Parent scope", error.parentId.value)
-        is ScopeError.DuplicateTitle -> formatDuplicateTitle(error.title, error.parentId)
-        is ScopeError.AlreadyDeleted -> "Scope is already deleted: ${error.scopeId.value}"
-        is ScopeError.AlreadyArchived -> "Scope is already archived: ${error.scopeId.value}"
-        is ScopeError.NotArchived -> "Scope is not archived: ${error.scopeId.value}"
-        is ScopeError.VersionMismatch -> formatVersionMismatch(error)
-    }
-
-    private fun handleScopeInputError(error: ScopeInputError): String = when (error) {
-        is ScopeInputError.IdError -> handleIdError(error)
-        is ScopeInputError.TitleError -> handleTitleError(error)
-        is ScopeInputError.DescriptionError -> handleDescriptionError(error)
-        is ScopeInputError.AliasError -> handleAliasError(error)
-    }
-
-    private fun handleIdError(error: ScopeInputError.IdError): String = when (error) {
-        is ScopeInputError.IdError.EmptyId -> MessageTemplates.cannotBeEmpty("Scope ID")
-        is ScopeInputError.IdError.InvalidIdFormat -> MessageTemplates.invalidFormat("scope ID", error.id)
-    }
-
-    private fun handleTitleError(error: ScopeInputError.TitleError): String = when (error) {
-        is ScopeInputError.TitleError.EmptyTitle -> MessageTemplates.cannotBeEmpty("Scope title")
-        is ScopeInputError.TitleError.TitleTooShort -> MessageTemplates.tooShort("Scope title", error.minLength)
-        is ScopeInputError.TitleError.TitleTooLong -> MessageTemplates.tooLong("Scope title", error.maxLength)
-        is ScopeInputError.TitleError.InvalidTitleFormat -> MessageTemplates.invalidFormat("scope title", error.title)
-    }
-
-    private fun handleDescriptionError(error: ScopeInputError.DescriptionError): String = when (error) {
-        is ScopeInputError.DescriptionError.DescriptionTooLong -> MessageTemplates.tooLong("Scope description", error.maxLength)
-    }
-
-    private fun handleAliasError(error: ScopeInputError.AliasError): String = when (error) {
-        is ScopeInputError.AliasError.EmptyAlias -> MessageTemplates.cannotBeEmpty("Scope alias")
-        is ScopeInputError.AliasError.AliasTooShort -> MessageTemplates.tooShort("Scope alias", error.minLength)
-        is ScopeInputError.AliasError.AliasTooLong -> MessageTemplates.tooLong("Scope alias", error.maxLength)
-        is ScopeInputError.AliasError.InvalidAliasFormat -> "Invalid scope alias format: expected ${presentAliasPattern(error.expectedPattern)}"
-    }
-
-    private fun handleScopeUniquenessError(error: ScopeUniquenessError): String = when (error) {
-        is ScopeUniquenessError.DuplicateTitleInContext -> formatDuplicateTitleInContext(error.title, error.parentId)
-        is ScopeUniquenessError.DuplicateIdentifier -> "Duplicate identifier: ${error.identifier} (type: ${error.identifierType})"
-    }
-
-    private fun handleScopeHierarchyError(error: ScopeHierarchyError): String = when (error) {
-        is ScopeHierarchyError.CircularDependency ->
-            "Circular dependency detected for scope ${error.scopeId.value} with ancestor ${error.ancestorId.value}"
-        is ScopeHierarchyError.MaxDepthExceeded ->
-            "Maximum hierarchy depth exceeded for scope ${error.scopeId.value}: " +
-                "current depth ${error.currentDepth}, maximum ${error.maxDepth}"
-        is ScopeHierarchyError.MaxChildrenExceeded ->
-            "Maximum children exceeded for parent ${error.parentId.value}: " +
-                "current ${error.currentCount}, maximum ${error.maxChildren}"
-        is ScopeHierarchyError.HierarchyUnavailable ->
-            "Hierarchy operation '${error.operation}' failed${formatOptionalScope(error.scopeId)}: ${error.reason}"
-    }
-
-    private fun handlePersistenceError(error: PersistenceError): String = when (error) {
-        is PersistenceError.ConcurrencyConflict ->
-            "Concurrency conflict for ${error.entityType} ${error.entityId}: " +
-                "expected version ${error.expectedVersion}, actual ${error.actualVersion}"
-    }
-
-    private fun handleAggregateIdError(error: AggregateIdError): String = when (error) {
-        is AggregateIdError.InvalidFormat ->
-            "Invalid aggregate ID format '${error.value}': ${error.formatError.name.lowercase().replace('_', ' ')}"
-    }
-
-    private fun handleContextError(error: ContextError): String = when (error) {
-        is ContextError.EmptyKey -> MessageTemplates.cannotBeEmpty("Context view key")
-        is ContextError.KeyTooShort -> "Context view key must be at least ${error.minimumLength} characters"
-        is ContextError.KeyTooLong -> "Context view key must be at most ${error.maximumLength} characters"
-        is ContextError.InvalidKeyFormat -> "Invalid context view key format: ${presentInvalidKeyFormatType(error.errorType)}"
-        is ContextError.EmptyName -> MessageTemplates.cannotBeEmpty("Context view name")
-        is ContextError.NameTooLong -> MessageTemplates.tooLong("Context view name", error.maximumLength)
-        is ContextError.EmptyDescription -> MessageTemplates.cannotBeEmpty("Context view description")
-        is ContextError.DescriptionTooShort -> "Context view description must be at least ${error.minimumLength} characters"
-        is ContextError.DescriptionTooLong -> "Context view description must be at most ${error.maximumLength} characters"
-        is ContextError.EmptyFilter -> MessageTemplates.cannotBeEmpty("Context view filter")
-        is ContextError.FilterTooShort -> "Context view filter must be at least ${error.minimumLength} characters"
-        is ContextError.FilterTooLong -> "Context view filter must be at most ${error.maximumLength} characters"
-        is ContextError.InvalidFilterSyntax -> "Invalid filter syntax: ${formatFilterSyntaxError(error.errorType)}"
-        is ContextError.InvalidScope -> "Invalid scope '${error.scopeId}': ${presentInvalidScopeType(error.errorType)}"
-        is ContextError.InvalidHierarchy ->
-            "Invalid hierarchy for scope '${error.scopeId}' with parent '${error.parentId}': " +
-                presentInvalidHierarchyType(error.errorType)
-        is ContextError.DuplicateScope ->
-            "Duplicate scope title '${error.title}'${formatOptionalContext(error.contextId)}: " +
-                presentDuplicateScopeType(error.errorType)
-    }
-
-    private fun formatFilterSyntaxError(errorType: ContextError.FilterSyntaxErrorType): String = when (errorType) {
-        is ContextError.FilterSyntaxErrorType.EmptyQuery -> "Empty query"
-        is ContextError.FilterSyntaxErrorType.EmptyExpression -> "Empty expression"
-        is ContextError.FilterSyntaxErrorType.UnexpectedCharacter ->
-            "Unexpected character '${errorType.char}' at position ${errorType.position}"
-        is ContextError.FilterSyntaxErrorType.UnterminatedString ->
-            "Unterminated string at position ${errorType.position}"
-        is ContextError.FilterSyntaxErrorType.UnexpectedToken ->
-            "Unexpected token at position ${errorType.position}"
-        is ContextError.FilterSyntaxErrorType.MissingClosingParen ->
-            "Missing closing parenthesis at position ${errorType.position}"
-        is ContextError.FilterSyntaxErrorType.ExpectedExpression ->
-            "Expected expression at position ${errorType.position}"
-        is ContextError.FilterSyntaxErrorType.ExpectedIdentifier ->
-            "Expected identifier at position ${errorType.position}"
-        is ContextError.FilterSyntaxErrorType.ExpectedOperator ->
-            "Expected operator at position ${errorType.position}"
-        is ContextError.FilterSyntaxErrorType.ExpectedValue ->
-            "Expected value at position ${errorType.position}"
-        is ContextError.FilterSyntaxErrorType.UnbalancedParentheses -> "Unbalanced parentheses"
-        is ContextError.FilterSyntaxErrorType.UnbalancedQuotes -> "Unbalanced quotes"
-        is ContextError.FilterSyntaxErrorType.EmptyOperator -> "Empty operator"
-        is ContextError.FilterSyntaxErrorType.InvalidSyntax -> "Invalid syntax"
-    }
-
-    private fun handleAspectValidationError(error: AspectValidationError): String = when (error) {
-        is AspectValidationError.EmptyAspectKey -> MessageTemplates.cannotBeEmpty("Aspect key")
-        is AspectValidationError.AspectKeyTooShort -> "Aspect key is too short"
-        is AspectValidationError.AspectKeyTooLong -> "Aspect key is too long: max ${error.maxLength}, actual ${error.actualLength}"
-        is AspectValidationError.InvalidAspectKeyFormat -> "Invalid aspect key format"
-        is AspectValidationError.EmptyAspectValue -> MessageTemplates.cannotBeEmpty("Aspect value")
-        is AspectValidationError.AspectValueTooShort -> "Aspect value is too short"
-        is AspectValidationError.AspectValueTooLong -> "Aspect value is too long: max ${error.maxLength}, actual ${error.actualLength}"
-        is AspectValidationError.EmptyAspectAllowedValues -> "Aspect allowed values cannot be empty"
-        is AspectValidationError.DuplicateAspectAllowedValues -> "Aspect allowed values contain duplicates"
-    }
-
-    private fun handleAspectKeyError(error: AspectKeyError): String = when (error) {
-        is AspectKeyError.EmptyKey -> MessageTemplates.cannotBeEmpty("Aspect key")
-        is AspectKeyError.TooShort -> "Aspect key is too short: length ${error.actualLength}, minimum ${error.minLength} characters"
-        is AspectKeyError.TooLong -> "Aspect key is too long: length ${error.actualLength}, maximum ${error.maxLength} characters"
-        is AspectKeyError.InvalidFormat -> "Invalid aspect key format"
-    }
-
-    private fun handleAspectValueError(error: AspectValueError): String = when (error) {
-        is AspectValueError.EmptyValue -> MessageTemplates.cannotBeEmpty("Aspect value")
-        is AspectValueError.TooLong -> "Aspect value is too long: length ${error.actualLength}, maximum ${error.maxLength} characters"
-    }
-
-    private fun handleHierarchyPolicyError(error: HierarchyPolicyError): String = when (error) {
-        is HierarchyPolicyError.InvalidMaxDepth -> "Invalid maximum depth: ${error.attemptedValue}"
-        is HierarchyPolicyError.InvalidMaxChildrenPerScope -> "Invalid maximum children per scope: ${error.attemptedValue}"
-    }
-
-    private fun handleScopeAliasError(error: ScopeAliasError): String = when (error) {
-        is ScopeAliasError.AliasNotFoundByName -> "Alias not found: ${error.alias}"
-        is ScopeAliasError.AliasNotFoundById -> "Alias not found by ID: ${error.aliasId.value}"
-        is ScopeAliasError.DuplicateAlias -> "Duplicate alias '${error.alias}': already assigned to scope ${error.scopeId.value}"
-        is ScopeAliasError.CannotRemoveCanonicalAlias -> "Cannot remove canonical alias '${error.alias}' from scope ${error.scopeId.value}"
-        is ScopeAliasError.AliasGenerationFailed -> "Failed to generate alias for scope ${error.scopeId.value}: ${error.reason}"
-        is ScopeAliasError.AliasError -> "Alias error for '${error.alias}': ${error.reason}"
-        is ScopeAliasError.DataInconsistencyError.AliasReferencesNonExistentScope ->
-            "Data inconsistency: alias with ID '${error.aliasId.value}' references non-existent scope ${error.scopeId.value}"
-    }
-
-    private fun handleUserPreferencesIntegrationError(error: UserPreferencesIntegrationError): String = when (error) {
-        is UserPreferencesIntegrationError.ServiceUnavailable ->
-            "User preferences service unavailable${formatRetryAfter(error.retryAfter)}"
-        is UserPreferencesIntegrationError.HierarchySettingsNotFound -> "Hierarchy settings not found in user preferences"
-        is UserPreferencesIntegrationError.InvalidHierarchySettings -> "Invalid hierarchy settings: ${error.validationErrors.joinToString(", ")}"
-        is UserPreferencesIntegrationError.MalformedResponse -> "Malformed preferences response"
-        is UserPreferencesIntegrationError.RequestTimeout -> "Preferences request timed out after ${error.timeoutDuration}"
-    }
-
-    private fun handleQueryParseError(error: QueryParseError): String = when (error) {
-        is QueryParseError.EmptyQuery -> "Empty query"
-        is QueryParseError.UnexpectedCharacter -> "Unexpected character '${error.char}' at position ${error.position}"
-        is QueryParseError.UnterminatedString -> "Unterminated string at position ${error.position}"
-        is QueryParseError.UnexpectedToken -> "Unexpected token at position ${error.position}"
-        is QueryParseError.MissingClosingParen -> "Missing closing parenthesis at position ${error.position}"
-        is QueryParseError.ExpectedExpression -> "Expected expression at position ${error.position}"
-        is QueryParseError.ExpectedIdentifier -> "Expected identifier at position ${error.position}"
-        is QueryParseError.ExpectedOperator -> "Expected operator at position ${error.position}"
-        is QueryParseError.ExpectedValue -> "Expected value at position ${error.position}"
-    }
-
-    private fun handleValidationError(error: ValidationError): String = when (error) {
-        is ValidationError.InvalidNumericValue -> "Invalid numeric value '${error.value.value}' for aspect '${error.aspectKey.value}'"
-        is ValidationError.InvalidBooleanValue -> "Invalid boolean value '${error.value.value}' for aspect '${error.aspectKey.value}'"
-        is ValidationError.ValueNotInAllowedList ->
-            "Value '${error.value.value}' for aspect '${error.aspectKey.value}' is not in allowed list: " +
-                error.allowedValues.joinToString { it.value }
-        is ValidationError.MultipleValuesNotAllowed -> "Multiple values not allowed for aspect '${error.aspectKey.value}'"
-        is ValidationError.RequiredAspectsMissing -> "Required aspects missing: ${error.missingKeys.joinToString { it.value }}"
-        is ValidationError.InvalidDurationValue -> "Invalid duration value '${error.value.value}' for aspect '${error.aspectKey.value}'"
-    }
-
-    private fun handleInvalidOperation(error: ScopesError.InvalidOperation): String =
-        "Invalid operation: ${error.operation} on ${error.entityType ?: "entity"}" +
-            "${formatOptionalEntityId(error.entityId)}" +
-            "${formatOptionalReason(error.reason)}"
-
-    private fun handleAlreadyExists(error: ScopesError.AlreadyExists): String =
-        "${error.entityType} with ${error.identifierType} '${error.identifier}' already exists"
-
-    private fun handleNotFound(error: ScopesError.NotFound): String = when (error.identifierType) {
-        "alias" -> "Scope not found by alias: ${error.identifier}"
-        "id" -> "${error.entityType} with id '${error.identifier}' not found"
-        else -> "${error.entityType} '${error.identifier}' not found"
-    }
-
-    private fun handleSystemError(error: ScopesError.SystemError): String = "System error: ${error.errorType.name.lowercase().replace('_', ' ')}" +
-        " in ${error.service ?: "unknown service"}" +
-        "${formatOperationContext(error.context)}"
-
-    private fun handleValidationFailed(error: ScopesError.ValidationFailed): String {
-        val constraintMessage = formatValidationConstraint(error.constraint)
-        return "Validation failed for '${error.field}': $constraintMessage"
-    }
-
-    private fun formatValidationConstraint(constraint: ScopesError.ValidationConstraintType): String = when (constraint) {
-        is ScopesError.ValidationConstraintType.InvalidType ->
-            "Expected ${constraint.expectedType} but got ${constraint.actualType}"
-        is ScopesError.ValidationConstraintType.NotInAllowedValues ->
-            "Value must be one of: ${constraint.allowedValues.joinToString(", ")}"
-        is ScopesError.ValidationConstraintType.InvalidFormat ->
-            "Invalid format. Expected: ${constraint.expectedFormat}"
-        is ScopesError.ValidationConstraintType.MissingRequired ->
-            "Missing required fields: ${constraint.requiredFields.joinToString(", ")}"
-        is ScopesError.ValidationConstraintType.MultipleValuesNotAllowed ->
-            "Multiple values not allowed for field '${constraint.field}'"
-        is ScopesError.ValidationConstraintType.InvalidValue ->
-            constraint.reason
-    }
-
-    private fun handleConflict(error: ScopesError.Conflict): String = when (error.conflictType) {
-        ScopesError.Conflict.ConflictType.ALREADY_IN_USE ->
-            "${error.resourceType} '${error.resourceId}' is already in use"
-        ScopesError.Conflict.ConflictType.HAS_DEPENDENCIES ->
-            "${error.resourceType} '${error.resourceId}' has dependencies${formatUsageCount(error.details["usage_count"])}"
-        else -> "${error.conflictType} conflict for ${error.resourceType} '${error.resourceId}'"
-    }
-
-    private fun handleConcurrencyError(error: ScopesError.ConcurrencyError): String =
-        "Concurrent modification detected for ${error.aggregateType} '${error.aggregateId}'" +
-            "${formatVersionInfo(error.expectedVersion, error.actualVersion)}"
-
-    private fun handleRepositoryError(error: ScopesError.RepositoryError): String {
-        val operation = error.operation.name.lowercase().replace('_', ' ')
-        return "Repository error during $operation operation on ${error.entityType ?: "entity"}"
-    }
-
-    private fun handleScopeStatusTransitionError(error: ScopesError.ScopeStatusTransitionError): String =
-        "Invalid status transition from ${error.from} to ${error.to}: ${error.reason}"
-
-    // Contract error mapping
+        is ScopeError -> when (error) {
+            is ScopeError.NotFound -> "Scope not found: ${error.scopeId.value}"
+            is ScopeError.ParentNotFound -> "Parent scope not found: ${error.parentId.value}"
+            is ScopeError.DuplicateTitle -> if (error.parentId != null) {
+                "Scope with title '${error.title}' already exists under parent"
+            } else {
+                "Root scope with title '${error.title}' already exists"
+            }
+            is ScopeError.AlreadyDeleted -> "Scope is already deleted: ${error.scopeId.value}"
+            is ScopeError.AlreadyArchived -> "Scope is already archived: ${error.scopeId.value}"
+            is ScopeError.NotArchived -> "Scope is not archived: ${error.scopeId.value}"
+            is ScopeError.VersionMismatch ->
+                "Version mismatch for scope ${error.scopeId.value}: " +
+                    "expected ${error.expectedVersion} but was ${error.actualVersion}"
+        }
+        is ScopeInputError -> when (error) {
+            is ScopeInputError.IdError.Blank -> "Scope ID cannot be blank: '${error.attemptedValue}'"
+            is ScopeInputError.IdError.InvalidFormat -> "Invalid scope ID format: ${error.attemptedValue}"
+            is ScopeInputError.TitleError.Empty -> "Scope title cannot be empty"
+            is ScopeInputError.TitleError.TooShort -> "Scope title is too short: minimum ${error.minimumLength} characters"
+            is ScopeInputError.TitleError.TooLong -> "Scope title is too long: maximum ${error.maximumLength} characters"
+            is ScopeInputError.TitleError.ContainsProhibitedCharacters ->
+                "Scope title contains prohibited characters: ${error.prohibitedCharacters.joinToString()}"
+            is ScopeInputError.DescriptionError.TooLong -> "Scope description is too long: maximum ${error.maximumLength} characters"
+            is ScopeInputError.AliasError.Empty -> "Scope alias cannot be empty"
+            is ScopeInputError.AliasError.TooShort -> "Scope alias is too short: minimum ${error.minimumLength} characters"
+            is ScopeInputError.AliasError.TooLong -> "Scope alias is too long: maximum ${error.maximumLength} characters"
+            is ScopeInputError.AliasError.InvalidFormat -> "Invalid scope alias format: expected ${presentAliasPattern(error.patternType)}"
+        }
+        is ScopeNotFoundError -> "Scope not found: ${error.scopeId.value}"
+        is ScopeUniquenessError -> when (error) {
+            is ScopeUniquenessError.DuplicateTitle -> if (error.parentScopeId != null) {
+                "Scope with title '${error.title}' already exists at parent"
+            } else {
+                "Scope with title '${error.title}' already exists at root level"
+            }
+            is ScopeUniquenessError.DuplicateIdentifier -> "Duplicate identifier: ${error.identifier}"
+        }
+        is ScopeHierarchyError -> when (error) {
+            is ScopeHierarchyError.CircularReference -> "Circular reference detected for scope ${error.scopeId.value} with parent ${error.parentId.value}"
+            is ScopeHierarchyError.CircularPath -> "Circular path detected for scope ${error.scopeId.value}"
+            is ScopeHierarchyError.MaxDepthExceeded -> "Maximum hierarchy depth exceeded: attempted ${error.attemptedDepth}, maximum ${error.maximumDepth}"
+            is ScopeHierarchyError.HasChildren -> "Cannot perform operation: scope ${error.scopeId.value} has children"
+            is ScopeHierarchyError.InvalidParentId -> "Invalid parent ID: ${error.invalidId}"
+            is ScopeHierarchyError.MaxChildrenExceeded ->
+                "Maximum children exceeded for parent ${error.parentScopeId.value}: " +
+                    "current ${error.currentChildrenCount}, maximum ${error.maximumChildren}"
+            is ScopeHierarchyError.ParentNotFound -> "Parent ${error.parentId.value} not found for scope ${error.scopeId.value}"
+            is ScopeHierarchyError.ScopeInHierarchyNotFound -> "Scope ${error.scopeId.value} not found in hierarchy"
+            is ScopeHierarchyError.SelfParenting -> "Scope ${error.scopeId.value} cannot be its own parent"
+            is ScopeHierarchyError.HierarchyUnavailable ->
+                "Hierarchy operation '${error.operation}' failed${error.scopeId?.let { " for scope ${it.value}" } ?: ""}: ${error.reason}"
+        }
+        is PersistenceError -> when (error) {
+            is PersistenceError.StorageUnavailable -> "Storage unavailable for operation '${error.operation}'"
+            is PersistenceError.DataCorruption -> "Data corruption detected for ${error.entityType}${error.entityId?.let { " $it" } ?: ""}: ${error.reason}"
+            is PersistenceError.ConcurrencyConflict ->
+                "Concurrency conflict for ${error.entityType} ${error.entityId}: " +
+                    "expected version ${error.expectedVersion}, actual ${error.actualVersion}"
+            is PersistenceError.NotFound -> "${error.entityType} not found${error.entityId?.let { ": $it" } ?: ""}"
+        }
+        is AggregateIdError -> when (error) {
+            is AggregateIdError.InvalidType -> "Invalid aggregate type '${error.attemptedType}', valid types: ${error.validTypes.joinToString()}"
+            is AggregateIdError.InvalidIdFormat -> "Invalid aggregate ID format '${error.attemptedId}', expected: ${error.expectedFormat}"
+            is AggregateIdError.InvalidUriFormat -> "Invalid URI format '${error.attemptedUri}': ${error.reason}"
+            is AggregateIdError.EmptyValue -> "Empty value for field: ${error.field}"
+            is AggregateIdError.InvalidFormat -> "Invalid format for ${error.value}: ${error.formatError}"
+        }
+        is AggregateVersionError -> when (error) {
+            is AggregateVersionError.NegativeVersion -> "Negative version not allowed: ${error.attemptedVersion}"
+            is AggregateVersionError.VersionOverflow -> "Version overflow: current ${error.currentVersion}, max ${error.maxVersion}"
+            is AggregateVersionError.InvalidVersionTransition -> "Invalid version transition: from ${error.currentVersion} to ${error.attemptedVersion}"
+        }
+        is EventIdError -> when (error) {
+            is EventIdError.EmptyValue -> "Empty value for field: ${error.field}"
+            is EventIdError.InvalidEventType -> "Invalid event type '${error.attemptedType}': ${error.reason}"
+            is EventIdError.InvalidUriFormat -> "Invalid URI format '${error.attemptedUri}': ${error.reason}"
+            is EventIdError.UlidError -> "ULID error: ${error.reason}"
+        }
+        is ContextError -> when (error) {
+            is ContextError.BlankId -> "Context view ID cannot be blank: '${error.attemptedValue}'"
+            is ContextError.InvalidIdFormat -> "Invalid context view ID format: ${error.attemptedValue}, expected: ${error.expectedFormat}"
+            is ContextError.EmptyName -> "Context view name cannot be empty: '${error.attemptedValue}'"
+            is ContextError.InvalidNameFormat -> "Invalid context view name format: ${error.attemptedValue}, expected: ${error.expectedPattern}"
+            is ContextError.NameTooLong -> "Context view name is too long: maximum ${error.maximumLength} characters"
+            is ContextError.DuplicateName -> "Context view with name '${error.attemptedName}' already exists"
+            is ContextError.ContextNotFound -> "Context view not found${error.contextId?.let {
+                ": $it"
+            } ?: ""}${error.contextName?.let { " (name: $it)" } ?: ""}"
+            is ContextError.InvalidFilter -> "Invalid filter '${error.filter}': ${presentInvalidFilterType(error.errorType)}"
+            is ContextError.EmptyKey -> "Context view key cannot be empty"
+            is ContextError.KeyTooShort -> "Context view key must be at least ${error.minimumLength} characters"
+            is ContextError.KeyTooLong -> "Context view key must be at most ${error.maximumLength} characters"
+            is ContextError.InvalidKeyFormat -> "Invalid context view key format: ${presentInvalidKeyFormatType(error.errorType)}"
+            is ContextError.EmptyDescription -> "Context view description cannot be empty"
+            is ContextError.DescriptionTooShort -> "Context view description must be at least ${error.minimumLength} characters"
+            is ContextError.DescriptionTooLong -> "Context view description must be at most ${error.maximumLength} characters"
+            is ContextError.EmptyFilter -> "Context view filter cannot be empty"
+            is ContextError.FilterTooShort -> "Context view filter must be at least ${error.minimumLength} characters"
+            is ContextError.FilterTooLong -> "Context view filter must be at most ${error.maximumLength} characters"
+            is ContextError.InvalidFilterSyntax ->
+                "Invalid filter syntax: ${
+                    when (val errorType = error.errorType) {
+                        is ContextError.FilterSyntaxErrorType.EmptyQuery -> "Empty query"
+                        is ContextError.FilterSyntaxErrorType.EmptyExpression -> "Empty expression"
+                        is ContextError.FilterSyntaxErrorType.UnexpectedCharacter ->
+                            "Unexpected character '${errorType.char}' at position ${errorType.position}"
+                        is ContextError.FilterSyntaxErrorType.UnterminatedString ->
+                            "Unterminated string at position ${errorType.position}"
+                        is ContextError.FilterSyntaxErrorType.UnexpectedToken ->
+                            "Unexpected token at position ${errorType.position}"
+                        is ContextError.FilterSyntaxErrorType.MissingClosingParen ->
+                            "Missing closing parenthesis at position ${errorType.position}"
+                        is ContextError.FilterSyntaxErrorType.ExpectedExpression ->
+                            "Expected expression at position ${errorType.position}"
+                        is ContextError.FilterSyntaxErrorType.ExpectedIdentifier ->
+                            "Expected identifier at position ${errorType.position}"
+                        is ContextError.FilterSyntaxErrorType.ExpectedOperator ->
+                            "Expected operator at position ${errorType.position}"
+                        is ContextError.FilterSyntaxErrorType.ExpectedValue ->
+                            "Expected value at position ${errorType.position}"
+                        is ContextError.FilterSyntaxErrorType.UnbalancedParentheses ->
+                            "Unbalanced parentheses"
+                        is ContextError.FilterSyntaxErrorType.UnbalancedQuotes ->
+                            "Unbalanced quotes"
+                        is ContextError.FilterSyntaxErrorType.EmptyOperator ->
+                            "Empty operator"
+                        is ContextError.FilterSyntaxErrorType.InvalidSyntax ->
+                            "Invalid syntax"
+                    }
+                }"
+            // New domain validation error cases
+            is ContextError.InvalidScope -> "Invalid scope '${error.scopeId}': ${presentInvalidScopeType(error.errorType)}"
+            is ContextError.InvalidHierarchy -> "Invalid hierarchy for scope '${error.scopeId}' with parent '${error.parentId}': ${presentInvalidHierarchyType(
+                error.errorType,
+            )}"
+            is ContextError.DuplicateScope -> "Duplicate scope title '${error.title}'${error.contextId?.let {
+                " in context $it"
+            } ?: ""}: ${presentDuplicateScopeType(error.errorType)}"
+        }
+        is AspectValidationError -> when (error) {
+            is AspectValidationError.EmptyAspectKey -> "Aspect key cannot be empty"
+            is AspectValidationError.AspectKeyTooShort -> "Aspect key is too short"
+            is AspectValidationError.AspectKeyTooLong -> "Aspect key is too long: max ${error.maxLength}, actual ${error.actualLength}"
+            is AspectValidationError.InvalidAspectKeyFormat -> "Invalid aspect key format"
+            is AspectValidationError.EmptyAspectValue -> "Aspect value cannot be empty"
+            is AspectValidationError.AspectValueTooShort -> "Aspect value is too short"
+            is AspectValidationError.AspectValueTooLong -> "Aspect value is too long: max ${error.maxLength}, actual ${error.actualLength}"
+            is AspectValidationError.EmptyAspectAllowedValues -> "Aspect allowed values cannot be empty"
+            is AspectValidationError.DuplicateAspectAllowedValues -> "Aspect allowed values contain duplicates"
+        }
+        is AspectKeyError -> when (error) {
+            is AspectKeyError.EmptyKey -> "Aspect key cannot be empty"
+            is AspectKeyError.TooShort -> "Aspect key is too short: length ${error.actualLength}, minimum ${error.minLength} characters"
+            is AspectKeyError.TooLong -> "Aspect key is too long: length ${error.actualLength}, maximum ${error.maxLength} characters"
+            is AspectKeyError.InvalidFormat -> "Invalid aspect key format"
+        }
+        is AspectValueError -> when (error) {
+            is AspectValueError.EmptyValue -> "Aspect value cannot be empty"
+            is AspectValueError.TooLong -> "Aspect value is too long: length ${error.actualLength}, maximum ${error.maxLength} characters"
+        }
+        is HierarchyPolicyError -> when (error) {
+            is HierarchyPolicyError.InvalidMaxDepth -> "Invalid maximum depth: ${error.attemptedValue}, minimum allowed: ${error.minimumAllowed}"
+            is HierarchyPolicyError.InvalidMaxChildrenPerScope ->
+                "Invalid maximum children per scope: ${error.attemptedValue}, minimum allowed: ${error.minimumAllowed}"
+        }
+        is ScopeAliasError -> when (error) {
+            is ScopeAliasError.AliasNotFound -> "Alias not found: ${error.aliasName}"
+            is ScopeAliasError.AliasNotFoundById -> "Alias not found by ID: ${error.aliasId.value}"
+            is ScopeAliasError.DuplicateAlias -> "Duplicate alias '${error.aliasName}': already assigned to scope ${error.existingScopeId.value}"
+            is ScopeAliasError.CannotRemoveCanonicalAlias -> "Cannot remove canonical alias '${error.aliasName}' from scope ${error.scopeId.value}"
+            is ScopeAliasError.AliasGenerationFailed -> "Failed to generate alias for scope ${error.scopeId.value} after ${error.retryCount} attempts"
+            is ScopeAliasError.AliasGenerationValidationFailed -> "Alias generation validation failed for scope ${error.scopeId.value}: ${error.reason}"
+            is ScopeAliasError.DataInconsistencyError.AliasExistsButScopeNotFound ->
+                "Data inconsistency: alias '${error.aliasName}' references non-existent scope ${error.scopeId.value}"
+        }
+        is UserPreferencesIntegrationError -> when (error) {
+            is UserPreferencesIntegrationError.PreferencesServiceUnavailable -> "User preferences service unavailable${error.retryAfter?.let {
+                ", retry after: $it"
+            } ?: ""}"
+            is UserPreferencesIntegrationError.HierarchySettingsNotFound -> "Hierarchy settings not found in user preferences"
+            is UserPreferencesIntegrationError.InvalidHierarchySettings -> "Invalid hierarchy settings: ${error.validationErrors.joinToString(", ")}"
+            is UserPreferencesIntegrationError.MalformedPreferencesResponse -> "Malformed preferences response: expected ${error.expectedFormat}"
+            is UserPreferencesIntegrationError.PreferencesRequestTimeout -> "Preferences request timed out after ${error.timeout}"
+        }
+        is QueryParseError -> when (error) {
+            is QueryParseError.EmptyQuery -> "Empty query"
+            is QueryParseError.UnexpectedCharacter -> "Unexpected character '${error.char}' at position ${error.position}"
+            is QueryParseError.UnterminatedString -> "Unterminated string at position ${error.position}"
+            is QueryParseError.UnexpectedToken -> "Unexpected token at position ${error.position}"
+            is QueryParseError.MissingClosingParen -> "Missing closing parenthesis at position ${error.position}"
+            is QueryParseError.ExpectedExpression -> "Expected expression at position ${error.position}"
+            is QueryParseError.ExpectedIdentifier -> "Expected identifier at position ${error.position}"
+            is QueryParseError.ExpectedOperator -> "Expected operator at position ${error.position}"
+            is QueryParseError.ExpectedValue -> "Expected value at position ${error.position}"
+        }
+        is ContextManagementError -> "Context management error"
+        is ScopesError.InvalidOperation -> "Invalid operation: ${error.operation} on ${error.entityType ?: "entity"}${error.entityId?.let {
+            " with id '$it'"
+        } ?: ""}${error.reason?.let { " (${it.name.lowercase().replace('_', ' ')})" } ?: ""}"
+        is ScopesError.AlreadyExists -> "${error.entityType} with ${error.identifierType} '${error.identifier}' already exists"
+        is ScopesError.NotFound -> when (error.identifierType) {
+            "alias" -> "Scope not found by alias: ${error.identifier}"
+            "id" -> "${error.entityType} with id '${error.identifier}' not found"
+            else -> "${error.entityType} '${error.identifier}' not found"
+        }
+        is ScopesError.SystemError -> "System error: ${error.errorType.name.lowercase().replace(
+            '_',
+            ' ',
+        )} in ${error.service ?: "unknown service"}${error.context?.get("operation")?.let {
+            " during $it"
+        } ?: ""}"
+        is ScopesError.ValidationFailed -> {
+            val constraintMessage = when (val constraint = error.constraint) {
+                is ScopesError.ValidationConstraintType.InvalidType ->
+                    "Expected ${constraint.expectedType} but got ${constraint.actualType}"
+                is ScopesError.ValidationConstraintType.NotInAllowedValues ->
+                    "Value must be one of: ${constraint.allowedValues.joinToString(", ")}"
+                is ScopesError.ValidationConstraintType.InvalidFormat ->
+                    "Invalid format. Expected: ${constraint.expectedFormat}"
+                is ScopesError.ValidationConstraintType.MissingRequired ->
+                    "Missing required fields: ${constraint.requiredFields.joinToString(", ")}"
+                is ScopesError.ValidationConstraintType.MultipleValuesNotAllowed ->
+                    "Multiple values not allowed for field '${constraint.field}'"
+                is ScopesError.ValidationConstraintType.InvalidValue ->
+                    constraint.reason
+            }
+            "Validation failed for '${error.field}': $constraintMessage"
+        }
+        is ScopesError.Conflict -> when (error.conflictType) {
+            ScopesError.Conflict.ConflictType.ALREADY_IN_USE ->
+                "${error.resourceType} '${error.resourceId}' is already in use"
+            ScopesError.Conflict.ConflictType.HAS_DEPENDENCIES ->
+                "${error.resourceType} '${error.resourceId}' has dependencies${error.details["usage_count"]?.let { " ($it usages)" } ?: ""}"
+            else -> "${error.conflictType} conflict for ${error.resourceType} '${error.resourceId}'"
+        }
+        is ScopesError.ConcurrencyError -> "Concurrent modification detected for ${error.aggregateType} '${error.aggregateId}'${error.expectedVersion?.let {
+            " (expected: $it, actual: ${error.actualVersion})"
+        } ?: ""}"
+        is ScopesError.RepositoryError -> {
+            val operation = error.operation.name.lowercase().replace('_', ' ')
+            "Repository error during $operation operation on ${error.entityType ?: "entity"}"
+        }
+        is ValidationError -> when (error) {
+            is ValidationError.InvalidNumericValue -> "Invalid numeric value '${error.value.value}' for aspect '${error.aspectKey.value}'"
+            is ValidationError.InvalidBooleanValue -> "Invalid boolean value '${error.value.value}' for aspect '${error.aspectKey.value}'"
+            is ValidationError.ValueNotInAllowedList ->
+                "Value '${error.value.value}' for aspect '${error.aspectKey.value}' is not in allowed list: " +
+                    error.allowedValues.joinToString { it.value }
+            is ValidationError.MultipleValuesNotAllowed -> "Multiple values not allowed for aspect '${error.aspectKey.value}'"
+            is ValidationError.RequiredAspectsMissing -> "Required aspects missing: ${error.missingKeys.joinToString { it.value }}"
+            is ValidationError.InvalidDurationValue -> "Invalid duration value '${error.value.value}' for aspect '${error.aspectKey.value}'"
+        }
+        is ScopesError.ScopeStatusTransitionError -> "Invalid status transition from ${error.from} to ${error.to}: ${error.reason}"
+    }
+
+    /**
+     * Maps contract errors to user-friendly messages.
+     */
     fun getMessage(error: ScopeContractError): String = when (error) {
-<<<<<<< HEAD
-        is ScopeContractError.InputError -> handleContractInputError(error)
-        is ScopeContractError.BusinessError -> handleContractBusinessError(error)
-        is ScopeContractError.SystemError -> handleContractSystemError(error)
-    }
-
-    private fun handleContractInputError(error: ScopeContractError.InputError): String = when (error) {
-        is ScopeContractError.InputError.InvalidId ->
-            "Invalid ID format: ${error.id}${formatExpectedFormat(error.expectedFormat)}"
-        is ScopeContractError.InputError.InvalidTitle -> formatTitleValidationFailure(error.validationFailure)
-        is ScopeContractError.InputError.InvalidDescription -> formatDescriptionValidationFailure(error.validationFailure)
-        is ScopeContractError.InputError.InvalidParentId ->
-            "Invalid parent ID: ${error.parentId}${formatExpectedFormat(error.expectedFormat)}"
-    }
-
-    private fun formatTitleValidationFailure(failure: ScopeContractError.TitleValidationFailure): String = when (failure) {
-        is ScopeContractError.TitleValidationFailure.Empty -> MessageTemplates.cannotBeEmpty("Title")
-        is ScopeContractError.TitleValidationFailure.TooShort -> MessageTemplates.tooShort("Title", failure.minimumLength)
-        is ScopeContractError.TitleValidationFailure.TooLong -> MessageTemplates.tooLong("Title", failure.maximumLength)
-        is ScopeContractError.TitleValidationFailure.InvalidCharacters ->
-            "Title contains invalid characters: ${failure.prohibitedCharacters.joinToString()}"
-    }
-
-    private fun formatDescriptionValidationFailure(failure: ScopeContractError.DescriptionValidationFailure): String = when (failure) {
-        is ScopeContractError.DescriptionValidationFailure.TooLong -> MessageTemplates.tooLong("Description", failure.maximumLength)
-    }
-
-    private fun handleContractBusinessError(error: ScopeContractError.BusinessError): String = when (error) {
-        is ScopeContractError.BusinessError.NotFound -> "Not found: ${error.scopeId}"
-        is ScopeContractError.BusinessError.DuplicateTitle -> formatContractDuplicateTitle(error.title, error.parentId)
-        is ScopeContractError.BusinessError.HierarchyViolation -> formatHierarchyViolation(error.violation)
-        is ScopeContractError.BusinessError.AlreadyDeleted -> "Already deleted: ${error.scopeId}"
-        is ScopeContractError.BusinessError.ArchivedScope -> "Cannot modify archived scope: ${error.scopeId}"
-        is ScopeContractError.BusinessError.NotArchived -> "Scope is not archived: ${error.scopeId}"
-        is ScopeContractError.BusinessError.HasChildren ->
-            "Cannot delete scope with children: ${error.scopeId}${formatChildrenCount(error.childrenCount)}"
-        is ScopeContractError.BusinessError.AliasNotFound -> "Alias not found: ${error.alias}"
-        is ScopeContractError.BusinessError.DuplicateAlias -> MessageTemplates.alreadyExists("Alias", error.alias)
-        is ScopeContractError.BusinessError.CannotRemoveCanonicalAlias -> "Cannot remove canonical alias: ${error.alias}"
-    }
-
-    private fun formatHierarchyViolation(violation: ScopeContractError.HierarchyViolationType): String = when (violation) {
-        is ScopeContractError.HierarchyViolationType.CircularReference ->
-            "Circular reference detected: ${violation.scopeId} -> ${violation.parentId}"
-        is ScopeContractError.HierarchyViolationType.MaxDepthExceeded ->
-            "Maximum depth exceeded: ${violation.attemptedDepth} (max: ${violation.maximumDepth})"
-        is ScopeContractError.HierarchyViolationType.MaxChildrenExceeded ->
-            "Maximum children exceeded for ${violation.parentId}: ${violation.currentChildrenCount} (max: ${violation.maximumChildren})"
-        is ScopeContractError.HierarchyViolationType.SelfParenting ->
-            "Cannot set scope ${violation.scopeId} as its own parent"
-        is ScopeContractError.HierarchyViolationType.ParentNotFound ->
-            "Parent ${violation.parentId} not found for scope ${violation.scopeId}"
-    }
-
-    private fun handleContractSystemError(error: ScopeContractError.SystemError): String = when (error) {
-        is ScopeContractError.SystemError.ServiceUnavailable -> "Service unavailable: ${error.service}"
-        is ScopeContractError.SystemError.Timeout -> "Operation timeout: ${error.operation} (${error.timeout})"
-        is ScopeContractError.SystemError.ConcurrentModification ->
-            "Concurrent modification detected for ${error.scopeId} (expected: ${error.expectedVersion}, actual: ${error.actualVersion})"
-    }
-
-    // Format helpers
-    private fun formatDuplicateTitle(title: String, parentId: Any?): String = if (parentId != null) {
-        "Scope with title '$title' already exists under parent"
-    } else {
-        "Root scope with title '$title' already exists"
-    }
-
-    private fun formatDuplicateTitleInContext(title: String, parentId: Any?): String = if (parentId != null) {
-        "Scope with title '$title' already exists at parent"
-    } else {
-        "Scope with title '$title' already exists at root level"
-=======
         is ScopeContractError.InputError -> when (error) {
             is ScopeContractError.InputError.InvalidId ->
                 "Invalid ID format: ${error.id}${error.expectedFormat?.let { " (expected: $it)" } ?: ""}"
@@ -481,36 +385,5 @@
             is ScopeContractError.SystemError.ConcurrentModification ->
                 "Concurrent modification detected for ${error.scopeId} (expected: ${error.expectedVersion}, actual: ${error.actualVersion})"
         }
->>>>>>> 17729613
-    }
-
-    private fun formatContractDuplicateTitle(title: String, parentId: String?): String =
-        "Duplicate title '$title'${parentId?.let { " under parent $it" } ?: " at root level"}"
-
-    private fun formatVersionMismatch(error: ScopeError.VersionMismatch): String =
-        "Version mismatch for scope ${error.scopeId.value}: expected ${error.expectedVersion} but was ${error.actualVersion}"
-
-    private fun formatOptionalScope(scopeId: Any?): String = scopeId?.let { " for scope $it" } ?: ""
-
-    private fun formatOptionalContext(contextId: String?): String = contextId?.let { " in context $it" } ?: ""
-
-    private fun formatOptionalEntityId(entityId: String?): String = entityId?.let { " with id '$it'" } ?: ""
-
-    private fun formatOptionalReason(reason: ScopesError.InvalidOperation.InvalidOperationReason?): String =
-        reason?.let { " (${it.name.lowercase().replace('_', ' ')})" } ?: ""
-
-    private fun formatRetryAfter(retryAfter: Any?): String = retryAfter?.let { ", retry after: $it" } ?: ""
-
-    // Cause messages are presentation concerns and should not be propagated from lower layers
-
-    private fun formatOperationContext(context: Map<String, Any>?): String = context?.get("operation")?.let { " during $it" } ?: ""
-
-    private fun formatUsageCount(usageCount: Any?): String = usageCount?.let { " ($it usages)" } ?: ""
-
-    private fun formatVersionInfo(expectedVersion: Int?, actualVersion: Int?): String =
-        expectedVersion?.let { " (expected: $it, actual: $actualVersion)" } ?: ""
-
-    private fun formatExpectedFormat(expectedFormat: String?): String = expectedFormat?.let { " (expected: $it)" } ?: ""
-
-    private fun formatChildrenCount(childrenCount: Int?): String = childrenCount?.let { " ($it children)" } ?: ""
+    }
 }