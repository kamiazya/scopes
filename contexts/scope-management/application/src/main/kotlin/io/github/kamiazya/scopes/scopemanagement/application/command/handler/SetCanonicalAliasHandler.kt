package io.github.kamiazya.scopes.scopemanagement.application.command.handler

import arrow.core.Either
import arrow.core.raise.either
<<<<<<< HEAD
import io.github.kamiazya.scopes.platform.application.port.TransactionManager
import io.github.kamiazya.scopes.platform.observability.logging.Logger
import io.github.kamiazya.scopes.scopemanagement.application.command.dto.scope.SetCanonicalAliasCommand
import io.github.kamiazya.scopes.scopemanagement.application.error.ScopeInputError
import io.github.kamiazya.scopes.scopemanagement.application.error.ScopeManagementApplicationError
import io.github.kamiazya.scopes.scopemanagement.application.handler.BaseCommandHandler
=======
import io.github.kamiazya.scopes.contracts.scopemanagement.errors.ScopeContractError
import io.github.kamiazya.scopes.platform.application.handler.CommandHandler
import io.github.kamiazya.scopes.platform.application.port.TransactionManager
import io.github.kamiazya.scopes.platform.observability.logging.Logger
import io.github.kamiazya.scopes.scopemanagement.application.command.dto.scope.SetCanonicalAliasCommand
import io.github.kamiazya.scopes.scopemanagement.application.mapper.ApplicationErrorMapper
import io.github.kamiazya.scopes.scopemanagement.application.mapper.ErrorMappingContext
>>>>>>> e74811e3
import io.github.kamiazya.scopes.scopemanagement.application.service.ScopeAliasApplicationService
import io.github.kamiazya.scopes.scopemanagement.application.service.error.CentralizedErrorMappingService
import io.github.kamiazya.scopes.scopemanagement.domain.entity.ScopeAlias
import io.github.kamiazya.scopes.scopemanagement.domain.valueobject.AliasName
import io.github.kamiazya.scopes.scopemanagement.domain.valueobject.ScopeId

/**
 * Handler for setting a canonical alias for a scope.
 * Automatically demotes the previous canonical alias to a custom alias.
<<<<<<< HEAD
 * Uses BaseCommandHandler for common functionality and centralized error mapping.
 */
class SetCanonicalAliasHandler(private val scopeAliasService: ScopeAliasApplicationService, transactionManager: TransactionManager, logger: Logger) :
    BaseCommandHandler<SetCanonicalAliasCommand, Unit>(transactionManager, logger) {

    private val errorMappingService = CentralizedErrorMappingService()

    override suspend fun executeCommand(command: SetCanonicalAliasCommand): Either<ScopeManagementApplicationError, Unit> = either {
        logger.debug(
            "Setting canonical alias",
            mapOf(
                "currentAlias" to command.currentAlias,
                "newCanonicalAlias" to command.newCanonicalAlias,
            ),
        )

        // Validate and find aliases
        val currentAliasName = validateAliasName(command.currentAlias, "current").bind()
        val currentAlias = findAlias(currentAliasName, command.currentAlias).bind()
        val scopeId = currentAlias.scopeId

        val newCanonicalAliasName = validateAliasName(command.newCanonicalAlias, "new canonical").bind()
        val newCanonicalAlias = findAlias(newCanonicalAliasName, command.newCanonicalAlias).bind()

        // Verify aliases belong to same scope
        verifySameScope(currentAlias, newCanonicalAlias, command).bind()

        // Set as canonical
        setCanonicalAlias(scopeId, newCanonicalAliasName, command).bind()

        logger.info(
            "Successfully set canonical alias",
            mapOf(
                "currentAlias" to command.currentAlias,
                "newCanonicalAlias" to command.newCanonicalAlias,
                "scopeId" to scopeId.value,
            ),
        )
=======
 *
 * Note: This handler returns contract errors directly as part of the
 * architecture simplification to eliminate duplicate error definitions.
 */
class SetCanonicalAliasHandler(
    private val scopeAliasService: ScopeAliasApplicationService,
    private val transactionManager: TransactionManager,
    private val applicationErrorMapper: ApplicationErrorMapper,
    private val logger: Logger,
) : CommandHandler<SetCanonicalAliasCommand, ScopeContractError, Unit> {

    override suspend operator fun invoke(command: SetCanonicalAliasCommand): Either<ScopeContractError, Unit> = transactionManager.inTransaction {
        either {
            logger.debug(
                "Setting canonical alias",
                mapOf(
                    "currentAlias" to command.currentAlias,
                    "newCanonicalAlias" to command.newCanonicalAlias,
                ),
            )

            // Validate and find aliases
            val currentAliasName = validateAliasName(command.currentAlias, "current").bind()
            val currentAlias = findAlias(currentAliasName, command.currentAlias).bind()
            val scopeId = currentAlias.scopeId

            val newCanonicalAliasName = validateAliasName(command.newCanonicalAlias, "new canonical").bind()
            val newCanonicalAlias = findAlias(newCanonicalAliasName, command.newCanonicalAlias).bind()

            // Verify aliases belong to same scope
            verifySameScope(currentAlias, newCanonicalAlias, command).bind()

            // Set as canonical
            setCanonicalAlias(scopeId, newCanonicalAliasName, command).bind()

            logger.info(
                "Successfully set canonical alias",
                mapOf(
                    "currentAlias" to command.currentAlias,
                    "newCanonicalAlias" to command.newCanonicalAlias,
                    "scopeId" to scopeId.value,
                ),
            )
        }
>>>>>>> e74811e3
    }

    private fun validateAliasName(alias: String, aliasType: String): Either<ScopeContractError, AliasName> = AliasName.create(alias).mapLeft { error ->
        logger.error(
            "Invalid $aliasType alias name",
            mapOf(
                "${aliasType}Alias" to alias,
                "error" to error.toString(),
            ),
        )
        applicationErrorMapper.mapDomainError(
            error,
            ErrorMappingContext(attemptedValue = alias),
        )
    }

    private suspend fun findAlias(aliasName: AliasName, aliasString: String): Either<ScopeContractError, ScopeAlias> = either {
        val alias = scopeAliasService.findAliasByName(aliasName)
            .mapLeft { error ->
                logger.error(
                    "Failed to find alias",
                    mapOf(
                        "alias" to aliasString,
                        "error" to error.toString(),
                    ),
                )
                applicationErrorMapper.mapToContractError(error)
            }
            .bind()

        if (alias == null) {
            logger.error(
                "Alias not found",
                mapOf("alias" to aliasString),
            )
            raise(ScopeContractError.BusinessError.AliasNotFound(alias = aliasString))
        }

        alias
    }

    private fun verifySameScope(currentAlias: ScopeAlias, newCanonicalAlias: ScopeAlias, command: SetCanonicalAliasCommand): Either<ScopeContractError, Unit> =
        either {
            if (newCanonicalAlias.scopeId != currentAlias.scopeId) {
                logger.error(
                    "New canonical alias belongs to different scope",
                    mapOf(
                        "currentAlias" to command.currentAlias,
                        "newCanonicalAlias" to command.newCanonicalAlias,
                        "currentAliasScope" to currentAlias.scopeId.value,
                        "newCanonicalAliasScope" to newCanonicalAlias.scopeId.value,
                    ),
                )
                raise(
                    ScopeContractError.BusinessError.AliasOfDifferentScope(
                        alias = command.newCanonicalAlias,
                        expectedScopeId = currentAlias.scopeId.value,
                        actualScopeId = newCanonicalAlias.scopeId.value,
                    ),
                )
            }
        }

    private suspend fun setCanonicalAlias(scopeId: ScopeId, aliasName: AliasName, command: SetCanonicalAliasCommand): Either<ScopeContractError, Unit> =
        scopeAliasService.assignCanonicalAlias(scopeId, aliasName)
            .mapLeft { error ->
                logger.error(
                    "Failed to set canonical alias",
                    mapOf(
                        "currentAlias" to command.currentAlias,
                        "newCanonicalAlias" to command.newCanonicalAlias,
                        "scopeId" to scopeId.value,
                        "error" to error.toString(),
                    ),
                )
                applicationErrorMapper.mapToContractError(error)
            }
            .map { Unit }
}<|MERGE_RESOLUTION|>--- conflicted
+++ resolved
@@ -2,24 +2,14 @@
 
 import arrow.core.Either
 import arrow.core.raise.either
-<<<<<<< HEAD
+import io.github.kamiazya.scopes.contracts.scopemanagement.errors.ScopeContractError
 import io.github.kamiazya.scopes.platform.application.port.TransactionManager
 import io.github.kamiazya.scopes.platform.observability.logging.Logger
 import io.github.kamiazya.scopes.scopemanagement.application.command.dto.scope.SetCanonicalAliasCommand
-import io.github.kamiazya.scopes.scopemanagement.application.error.ScopeInputError
-import io.github.kamiazya.scopes.scopemanagement.application.error.ScopeManagementApplicationError
 import io.github.kamiazya.scopes.scopemanagement.application.handler.BaseCommandHandler
-=======
-import io.github.kamiazya.scopes.contracts.scopemanagement.errors.ScopeContractError
-import io.github.kamiazya.scopes.platform.application.handler.CommandHandler
-import io.github.kamiazya.scopes.platform.application.port.TransactionManager
-import io.github.kamiazya.scopes.platform.observability.logging.Logger
-import io.github.kamiazya.scopes.scopemanagement.application.command.dto.scope.SetCanonicalAliasCommand
 import io.github.kamiazya.scopes.scopemanagement.application.mapper.ApplicationErrorMapper
 import io.github.kamiazya.scopes.scopemanagement.application.mapper.ErrorMappingContext
->>>>>>> e74811e3
 import io.github.kamiazya.scopes.scopemanagement.application.service.ScopeAliasApplicationService
-import io.github.kamiazya.scopes.scopemanagement.application.service.error.CentralizedErrorMappingService
 import io.github.kamiazya.scopes.scopemanagement.domain.entity.ScopeAlias
 import io.github.kamiazya.scopes.scopemanagement.domain.valueobject.AliasName
 import io.github.kamiazya.scopes.scopemanagement.domain.valueobject.ScopeId
@@ -27,15 +17,17 @@
 /**
  * Handler for setting a canonical alias for a scope.
  * Automatically demotes the previous canonical alias to a custom alias.
-<<<<<<< HEAD
- * Uses BaseCommandHandler for common functionality and centralized error mapping.
+ * Uses BaseCommandHandler for common functionality and ApplicationErrorMapper
+ * for error mapping to contract errors.
  */
-class SetCanonicalAliasHandler(private val scopeAliasService: ScopeAliasApplicationService, transactionManager: TransactionManager, logger: Logger) :
-    BaseCommandHandler<SetCanonicalAliasCommand, Unit>(transactionManager, logger) {
+class SetCanonicalAliasHandler(
+    private val scopeAliasService: ScopeAliasApplicationService,
+    private val applicationErrorMapper: ApplicationErrorMapper,
+    transactionManager: TransactionManager,
+    logger: Logger,
+) : BaseCommandHandler<SetCanonicalAliasCommand, Unit>(transactionManager, logger) {
 
-    private val errorMappingService = CentralizedErrorMappingService()
-
-    override suspend fun executeCommand(command: SetCanonicalAliasCommand): Either<ScopeManagementApplicationError, Unit> = either {
+    override suspend fun executeCommand(command: SetCanonicalAliasCommand): Either<ScopeContractError, Unit> = either {
         logger.debug(
             "Setting canonical alias",
             mapOf(
@@ -66,52 +58,6 @@
                 "scopeId" to scopeId.value,
             ),
         )
-=======
- *
- * Note: This handler returns contract errors directly as part of the
- * architecture simplification to eliminate duplicate error definitions.
- */
-class SetCanonicalAliasHandler(
-    private val scopeAliasService: ScopeAliasApplicationService,
-    private val transactionManager: TransactionManager,
-    private val applicationErrorMapper: ApplicationErrorMapper,
-    private val logger: Logger,
-) : CommandHandler<SetCanonicalAliasCommand, ScopeContractError, Unit> {
-
-    override suspend operator fun invoke(command: SetCanonicalAliasCommand): Either<ScopeContractError, Unit> = transactionManager.inTransaction {
-        either {
-            logger.debug(
-                "Setting canonical alias",
-                mapOf(
-                    "currentAlias" to command.currentAlias,
-                    "newCanonicalAlias" to command.newCanonicalAlias,
-                ),
-            )
-
-            // Validate and find aliases
-            val currentAliasName = validateAliasName(command.currentAlias, "current").bind()
-            val currentAlias = findAlias(currentAliasName, command.currentAlias).bind()
-            val scopeId = currentAlias.scopeId
-
-            val newCanonicalAliasName = validateAliasName(command.newCanonicalAlias, "new canonical").bind()
-            val newCanonicalAlias = findAlias(newCanonicalAliasName, command.newCanonicalAlias).bind()
-
-            // Verify aliases belong to same scope
-            verifySameScope(currentAlias, newCanonicalAlias, command).bind()
-
-            // Set as canonical
-            setCanonicalAlias(scopeId, newCanonicalAliasName, command).bind()
-
-            logger.info(
-                "Successfully set canonical alias",
-                mapOf(
-                    "currentAlias" to command.currentAlias,
-                    "newCanonicalAlias" to command.newCanonicalAlias,
-                    "scopeId" to scopeId.value,
-                ),
-            )
-        }
->>>>>>> e74811e3
     }
 
     private fun validateAliasName(alias: String, aliasType: String): Either<ScopeContractError, AliasName> = AliasName.create(alias).mapLeft { error ->
