--- conflicted
+++ resolved
@@ -6,9 +6,8 @@
 import io.github.kamiazya.scopes.platform.application.port.TransactionManager
 import io.github.kamiazya.scopes.platform.observability.logging.Logger
 import io.github.kamiazya.scopes.scopemanagement.application.dto.alias.AliasDto
-import io.github.kamiazya.scopes.scopemanagement.application.error.ScopeManagementApplicationError
-import io.github.kamiazya.scopes.scopemanagement.application.error.toGenericApplicationError
 import io.github.kamiazya.scopes.scopemanagement.application.query.dto.ListAliases
+import io.github.kamiazya.scopes.scopemanagement.domain.error.ScopesError
 import io.github.kamiazya.scopes.scopemanagement.domain.repository.ScopeAliasRepository
 import io.github.kamiazya.scopes.scopemanagement.domain.repository.ScopeRepository
 import io.github.kamiazya.scopes.scopemanagement.domain.valueobject.ScopeId
@@ -22,90 +21,85 @@
     private val scopeRepository: ScopeRepository,
     private val transactionManager: TransactionManager,
     private val logger: Logger,
-) : QueryHandler<ListAliases, ScopeManagementApplicationError, List<AliasDto>> {
+) : QueryHandler<ListAliases, ScopesError, List<AliasDto>> {
 
-    override suspend operator fun invoke(query: ListAliases): Either<ScopeManagementApplicationError, List<AliasDto>> =
-        transactionManager.inReadOnlyTransaction {
-            logger.debug(
-                "Listing aliases for scope",
-                mapOf(
-                    "scopeId" to query.scopeId,
-                ),
-            )
-            either {
-                // Validate and create scope ID
-                val scopeId = ScopeId.create(query.scopeId)
-                    .mapLeft { it.toGenericApplicationError() }
-                    .bind()
+    override suspend operator fun invoke(query: ListAliases): Either<ScopesError, List<AliasDto>> = transactionManager.inReadOnlyTransaction {
+        logger.debug(
+            "Listing aliases for scope",
+            mapOf(
+                "scopeId" to query.scopeId,
+            ),
+        )
+        either {
+            // Validate and create scope ID
+            val scopeId = ScopeId.create(query.scopeId).bind()
 
-<<<<<<< HEAD
-                // Verify the scope exists
-                scopeRepository.findById(scopeId)
-                    .mapLeft { _ ->
-                        ScopeManagementApplicationError.PersistenceError.StorageUnavailable(
-                            operation = "find-scope",
-                        )
-                    }
-                    .bind()
-                    ?: raise(
-                        ScopeManagementApplicationError.PersistenceError.NotFound(
-                            entityType = "Scope",
-                            entityId = query.scopeId,
-=======
             // Get the scope to verify it exists
             scopeRepository.findById(scopeId)
                 .mapLeft { error ->
                     ScopesError.SystemError(
                         errorType = ScopesError.SystemError.SystemErrorType.EXTERNAL_SERVICE_ERROR,
                         service = "scope-repository",
-                        cause = error as? Throwable,
                         context = mapOf(
                             "operation" to "findById",
                             "scopeId" to scopeId.value.toString(),
->>>>>>> 17729613
                         ),
                     )
-
-                // Get all aliases for the scope
-                val aliases = scopeAliasRepository.findByScopeId(scopeId)
-                    .mapLeft { _ ->
-                        ScopeManagementApplicationError.PersistenceError.StorageUnavailable(
-                            operation = "find-aliases",
-                        )
-                    }
-                    .bind()
-
-                // Map to DTOs
-                val result = aliases.map { alias ->
-                    AliasDto(
-                        alias = alias.aliasName.value,
-                        scopeId = alias.scopeId.value.toString(),
-                        isCanonical = alias.isCanonical(),
-                        createdAt = alias.createdAt,
-                    )
-                }.sortedWith(
-                    compareByDescending<AliasDto> { it.isCanonical }
-                        .thenBy { it.alias },
-                )
-
-                logger.info(
-                    "Successfully listed aliases for scope",
-                    mapOf(
-                        "scopeId" to scopeId.value.toString(),
-                        "aliasCount" to result.size,
+                }
+                .bind()
+                ?: raise(
+                    ScopesError.NotFound(
+                        entityType = "Scope",
+                        identifier = query.scopeId,
+                        identifierType = "id",
                     ),
                 )
 
-                result
-            }
-        }.onLeft { error ->
-            logger.error(
-                "Failed to list aliases",
+            // Get all aliases for the scope
+            val aliases = scopeAliasRepository.findByScopeId(scopeId)
+                .mapLeft { error ->
+                    ScopesError.SystemError(
+                        errorType = ScopesError.SystemError.SystemErrorType.EXTERNAL_SERVICE_ERROR,
+                        service = "alias-repository",
+                        context = mapOf(
+                            "operation" to "findByScopeId",
+                            "scopeId" to scopeId.value.toString(),
+                        ),
+                    )
+                }
+                .bind()
+
+            // Map to DTOs
+            val result = aliases.map { alias ->
+                AliasDto(
+                    alias = alias.aliasName.value,
+                    scopeId = alias.scopeId.value.toString(),
+                    isCanonical = alias.isCanonical(),
+                    createdAt = alias.createdAt,
+                )
+            }.sortedWith(
+                compareByDescending<AliasDto> { it.isCanonical }
+                    .thenBy { it.alias },
+            )
+
+            logger.info(
+                "Successfully listed aliases for scope",
                 mapOf(
-                    "scopeId" to query.scopeId,
-                    "error" to (error::class.qualifiedName ?: error::class.simpleName ?: "UnknownError"),
-                    "message" to error.toString(),
+                    "scopeId" to scopeId.value.toString(),
+                    "aliasCount" to result.size,
                 ),
             )
+
+            result
         }
+    }.onLeft { error ->
+        logger.error(
+            "Failed to list aliases",
+            mapOf(
+                "scopeId" to query.scopeId,
+                "error" to (error::class.qualifiedName ?: error::class.simpleName ?: "UnknownError"),
+                "message" to error.toString(),
+            ),
+        )
+    }
 }