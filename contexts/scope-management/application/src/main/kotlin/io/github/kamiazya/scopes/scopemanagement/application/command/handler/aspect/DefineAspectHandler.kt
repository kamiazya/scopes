--- conflicted
+++ resolved
@@ -3,10 +3,9 @@
 import arrow.core.Either
 import arrow.core.raise.either
 import io.github.kamiazya.scopes.contracts.scopemanagement.errors.ScopeContractError
+import io.github.kamiazya.scopes.platform.application.handler.CommandHandler
 import io.github.kamiazya.scopes.platform.application.port.TransactionManager
-import io.github.kamiazya.scopes.platform.observability.logging.Logger
 import io.github.kamiazya.scopes.scopemanagement.application.command.dto.aspect.DefineAspectCommand
-import io.github.kamiazya.scopes.scopemanagement.application.command.handler.BaseCommandHandler
 import io.github.kamiazya.scopes.scopemanagement.application.mapper.ApplicationErrorMapper
 import io.github.kamiazya.scopes.scopemanagement.domain.entity.AspectDefinition
 import io.github.kamiazya.scopes.scopemanagement.domain.repository.AspectDefinitionRepository
@@ -15,38 +14,21 @@
 
 /**
  * Handler for defining a new aspect.
- * Uses BaseCommandHandler for common functionality and ApplicationErrorMapper
- * for error mapping to contract errors.
  * Creates and persists an AspectDefinition with the specified type.
  */
 class DefineAspectHandler(
     private val aspectDefinitionRepository: AspectDefinitionRepository,
+    private val transactionManager: TransactionManager,
     private val applicationErrorMapper: ApplicationErrorMapper,
-    transactionManager: TransactionManager,
-    logger: Logger,
-) : BaseCommandHandler<DefineAspectCommand, AspectDefinition>(transactionManager, logger) {
+) : CommandHandler<DefineAspectCommand, ScopeContractError, AspectDefinition> {
 
-    override suspend fun executeCommand(command: DefineAspectCommand): Either<ScopeContractError, AspectDefinition> = either {
-        logger.info(
-            "Defining new aspect",
-            mapOf<String, Any>(
-                "aspectKey" to command.key,
-                "aspectType" to checkNotNull(command.type::class.simpleName) { "AspectType class name should not be null" },
-                "description" to command.description,
-            ),
-        )
+    override suspend operator fun invoke(command: DefineAspectCommand): Either<ScopeContractError, AspectDefinition> = transactionManager.inTransaction {
+        either {
+            // Validate and create aspect key
+            val aspectKey = AspectKey.create(command.key)
+                .mapLeft { applicationErrorMapper.mapDomainError(it) }
+                .bind()
 
-<<<<<<< HEAD
-        // Validate and create aspect key
-        val aspectKey = AspectKey.create(command.key)
-            .mapLeft { error ->
-                logger.error(
-                    "Invalid aspect key",
-                    mapOf<String, Any>(
-                        "key" to command.key,
-                        "error" to error.toString(),
-                    ),
-=======
             // Check if aspect already exists
             aspectDefinitionRepository.findByKey(aspectKey).fold(
                 { _ ->
@@ -77,41 +59,22 @@
                 is AspectType.Numeric -> AspectDefinition.createNumeric(
                     key = aspectKey,
                     description = command.description,
->>>>>>> d670accd
                 )
-                applicationErrorMapper.mapDomainError(error)
-            }
-            .bind()
-
-        // Check if aspect already exists
-        val existing = aspectDefinitionRepository.findByKey(aspectKey)
-            .mapLeft { error ->
-                logger.error(
-                    "Failed to check existing aspect",
-                    mapOf<String, Any>(
-                        "key" to command.key,
-                        "error" to error.toString(),
-                    ),
+                is AspectType.BooleanType -> AspectDefinition.createBoolean(
+                    key = aspectKey,
+                    description = command.description,
                 )
-                // Repository errors should be mapped to ServiceUnavailable
-                ScopeContractError.SystemError.ServiceUnavailable(
-                    service = "aspect-definition-repository",
+                is AspectType.Ordered -> AspectDefinition.createOrdered(
+                    key = aspectKey,
+                    description = command.description,
+                    allowedValues = command.type.allowedValues,
+                ).mapLeft { applicationErrorMapper.mapDomainError(it) }.bind()
+                is AspectType.Duration -> AspectDefinition.createDuration(
+                    key = aspectKey,
+                    description = command.description,
                 )
             }
-            .bind()
 
-<<<<<<< HEAD
-        if (existing != null) {
-            logger.error(
-                "Aspect already exists",
-                mapOf<String, Any>("key" to command.key),
-            )
-            raise(
-                ScopeContractError.BusinessError.DuplicateTitle(
-                    title = command.key,
-                    parentId = null,
-                ),
-=======
             // Save to repository
             aspectDefinitionRepository.save(aspectDefinition).fold(
                 { _ ->
@@ -122,69 +85,7 @@
                     )
                 },
                 { saved -> saved },
->>>>>>> d670accd
             )
         }
-
-        // Create aspect definition based on type
-        val aspectDefinition = when (command.type) {
-            is AspectType.Text -> AspectDefinition.createText(
-                key = aspectKey,
-                description = command.description,
-            )
-            is AspectType.Numeric -> AspectDefinition.createNumeric(
-                key = aspectKey,
-                description = command.description,
-            )
-            is AspectType.BooleanType -> AspectDefinition.createBoolean(
-                key = aspectKey,
-                description = command.description,
-            )
-            is AspectType.Ordered -> AspectDefinition.createOrdered(
-                key = aspectKey,
-                description = command.description,
-                allowedValues = command.type.allowedValues,
-            ).mapLeft { error ->
-                logger.error(
-                    "Failed to create ordered aspect",
-                    mapOf<String, Any>(
-                        "key" to command.key,
-                        "error" to error.toString(),
-                    ),
-                )
-                applicationErrorMapper.mapDomainError(error)
-            }.bind()
-            is AspectType.Duration -> AspectDefinition.createDuration(
-                key = aspectKey,
-                description = command.description,
-            )
-        }
-
-        // Save to repository
-        val saved = aspectDefinitionRepository.save(aspectDefinition)
-            .mapLeft { error ->
-                logger.error(
-                    "Failed to save aspect definition",
-                    mapOf<String, Any>(
-                        "key" to command.key,
-                        "error" to error.toString(),
-                    ),
-                )
-                // Repository errors should be mapped to ServiceUnavailable
-                ScopeContractError.SystemError.ServiceUnavailable(
-                    service = "aspect-definition-repository",
-                )
-            }
-            .bind()
-
-        logger.info(
-            "Aspect definition created successfully",
-            mapOf<String, Any>(
-                "aspectKey" to saved.key.value,
-                "aspectType" to checkNotNull(saved.type::class.simpleName) { "AspectType class name should not be null" },
-            ),
-        )
-
-        saved
     }
 }