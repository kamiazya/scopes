package io.github.kamiazya.scopes.scopemanagement.application.query.handler.aspect

import arrow.core.Either
import arrow.core.raise.either
import io.github.kamiazya.scopes.platform.application.handler.QueryHandler
import io.github.kamiazya.scopes.platform.application.port.TransactionManager
import io.github.kamiazya.scopes.platform.observability.logging.Logger
import io.github.kamiazya.scopes.scopemanagement.application.dto.aspect.AspectDefinitionDto
import io.github.kamiazya.scopes.scopemanagement.application.error.ScopeManagementApplicationError
import io.github.kamiazya.scopes.scopemanagement.application.mapper.toTypeString
import io.github.kamiazya.scopes.scopemanagement.application.query.dto.ListAspectDefinitions
import io.github.kamiazya.scopes.scopemanagement.domain.repository.AspectDefinitionRepository

/**
 * Handler for listing all aspect definitions.
 *
 * This handler retrieves all aspect definitions from the repository
 * and maps them to DTOs for external consumption.
 */
class ListAspectDefinitionsHandler(
    private val aspectDefinitionRepository: AspectDefinitionRepository,
    private val transactionManager: TransactionManager,
    private val logger: Logger,
) : QueryHandler<ListAspectDefinitions, ScopeManagementApplicationError, List<AspectDefinitionDto>> {

    override suspend operator fun invoke(query: ListAspectDefinitions): Either<ScopeManagementApplicationError, List<AspectDefinitionDto>> =
        transactionManager.inReadOnlyTransaction {
            logger.debug(
                "Listing all aspect definitions",
                mapOf<String, Any>(),
            )
            either {
                // Note: Current implementation returns all definitions
<<<<<<< HEAD
                // Future enhancement: Implement pagination support when repository supports it
=======
                // Pagination support would require adding findAll(offset, limit) to AspectDefinitionRepository interface
                // For now, returning all definitions as aspect counts are typically small
>>>>>>> d670accd
                val definitions = aspectDefinitionRepository.findAll()
                    .mapLeft { _ ->
                        ScopeManagementApplicationError.PersistenceError.StorageUnavailable(
                            operation = "list-aspect-definitions",
                        )
                    }
                    .bind()

                // Map to DTOs
                val result = definitions.map { definition ->
                    AspectDefinitionDto(
                        key = definition.key.value,
                        type = definition.type.toTypeString(),
                        description = definition.description,
                        allowMultiple = definition.allowMultiple,
                    )
                }

                logger.info(
                    "Successfully listed aspect definitions",
                    mapOf(
                        "count" to result.size,
                    ),
                )

                result
            }
        }.onLeft { error ->
            logger.error(
                "Failed to list aspect definitions",
                mapOf(
                    "error" to (error::class.qualifiedName ?: error::class.simpleName ?: "UnknownError"),
                    "message" to error.toString(),
                ),
            )
        }
}<|MERGE_RESOLUTION|>--- conflicted
+++ resolved
@@ -31,12 +31,8 @@
             )
             either {
                 // Note: Current implementation returns all definitions
-<<<<<<< HEAD
-                // Future enhancement: Implement pagination support when repository supports it
-=======
                 // Pagination support would require adding findAll(offset, limit) to AspectDefinitionRepository interface
                 // For now, returning all definitions as aspect counts are typically small
->>>>>>> d670accd
                 val definitions = aspectDefinitionRepository.findAll()
                     .mapLeft { _ ->
                         ScopeManagementApplicationError.PersistenceError.StorageUnavailable(
