package io.github.kamiazya.scopes.scopemanagement.application.command.handler

import arrow.core.Either
import arrow.core.raise.either
<<<<<<< HEAD
import io.github.kamiazya.scopes.platform.application.port.TransactionManager
import io.github.kamiazya.scopes.platform.observability.logging.Logger
import io.github.kamiazya.scopes.scopemanagement.application.command.dto.scope.RenameAliasCommand
import io.github.kamiazya.scopes.scopemanagement.application.error.ScopeInputError
import io.github.kamiazya.scopes.scopemanagement.application.error.ScopeManagementApplicationError
import io.github.kamiazya.scopes.scopemanagement.application.handler.BaseCommandHandler
=======
import io.github.kamiazya.scopes.contracts.scopemanagement.errors.ScopeContractError
import io.github.kamiazya.scopes.platform.application.handler.CommandHandler
import io.github.kamiazya.scopes.platform.application.port.TransactionManager
import io.github.kamiazya.scopes.platform.observability.logging.Logger
import io.github.kamiazya.scopes.scopemanagement.application.command.dto.scope.RenameAliasCommand
import io.github.kamiazya.scopes.scopemanagement.application.mapper.ApplicationErrorMapper
>>>>>>> e74811e3
import io.github.kamiazya.scopes.scopemanagement.application.service.ScopeAliasApplicationService
import io.github.kamiazya.scopes.scopemanagement.application.service.error.CentralizedErrorMappingService
import io.github.kamiazya.scopes.scopemanagement.domain.valueobject.AliasName

/**
 * Handler for renaming existing aliases.
 * This operation is atomic and preserves the alias type (canonical/custom).
 * The rename is performed in a single transaction to prevent data loss.
 * Uses BaseCommandHandler for common functionality and centralized error mapping.
 */
<<<<<<< HEAD
class RenameAliasHandler(private val scopeAliasService: ScopeAliasApplicationService, transactionManager: TransactionManager, logger: Logger) :
    BaseCommandHandler<RenameAliasCommand, Unit>(transactionManager, logger) {

    private val errorMappingService = CentralizedErrorMappingService()

    override suspend fun executeCommand(command: RenameAliasCommand): Either<ScopeManagementApplicationError, Unit> = either {
        // Validate input parameters
        val currentAliasName = AliasName.create(command.currentAlias)
            .mapLeft { errorMappingService.mapAliasError(it, command.currentAlias) }
            .bind()
        val newAliasName = AliasName.create(command.newAliasName)
            .mapLeft { errorMappingService.mapAliasError(it, command.newAliasName) }
            .bind()

        // Find the current alias
        val currentAlias = scopeAliasService.findAliasByName(currentAliasName).bind()
            ?: raise(ScopeInputError.AliasNotFound(command.currentAlias))

        // Check if new alias name is already taken
        val existingNewAlias = scopeAliasService.findAliasByName(newAliasName).bind()

        if (existingNewAlias != null) {
            raise(
                io.github.kamiazya.scopes.scopemanagement.application.error.ScopeAliasError.AliasDuplicate(
                    aliasName = command.newAliasName,
                    existingScopeId = existingNewAlias.scopeId.value,
                    attemptedScopeId = currentAlias.scopeId.value,
                ),
            )
        }

        // Delete the old alias and create new one with same type
        scopeAliasService.deleteAlias(currentAlias.id).bind()

        // Create new alias preserving the type
        if (currentAlias.isCanonical()) {
            scopeAliasService.assignCanonicalAlias(currentAlias.scopeId, newAliasName).bind()
        } else {
            scopeAliasService.createCustomAlias(currentAlias.scopeId, newAliasName).bind()
=======
class RenameAliasHandler(
    private val scopeAliasService: ScopeAliasApplicationService,
    private val transactionManager: TransactionManager,
    private val applicationErrorMapper: ApplicationErrorMapper,
    private val logger: Logger,
) : CommandHandler<RenameAliasCommand, ScopeContractError, Unit> {

    override suspend operator fun invoke(command: RenameAliasCommand): Either<ScopeContractError, Unit> = transactionManager.inTransaction {
        either {
            logger.debug(
                "Renaming alias",
                mapOf(
                    "currentAlias" to command.currentAlias,
                    "newAliasName" to command.newAliasName,
                ),
            )

            // Validate input parameters
            val currentAliasName = validateAliasName(command.currentAlias, "currentAlias").bind()
            val newAliasName = validateAliasName(command.newAliasName, "newAliasName").bind()

            // Find the current alias
            val currentAlias = findCurrentAlias(currentAliasName, command.currentAlias).bind()

            // Perform the atomic rename operation
            performAtomicRename(currentAlias, newAliasName, command).bind()

            logger.info(
                "Successfully renamed alias",
                mapOf(
                    "currentAlias" to command.currentAlias,
                    "newAliasName" to command.newAliasName,
                    "scopeId" to currentAlias.scopeId.value,
                ),
            )
        }
    }

    private suspend fun validateAliasName(aliasName: String, fieldName: String): Either<ScopeContractError, AliasName> =
        AliasName.create(aliasName).mapLeft { error ->
            logger.error(
                "Invalid alias name",
                mapOf(
                    "fieldName" to fieldName,
                    "aliasName" to aliasName,
                    "error" to error.toString(),
                ),
            )
            when (error) {
                is io.github.kamiazya.scopes.scopemanagement.domain.error.ScopeInputError.AliasError.EmptyAlias ->
                    ScopeContractError.InputError.InvalidAlias(
                        alias = aliasName,
                        validationFailure = ScopeContractError.AliasValidationFailure.Empty,
                    )
                is io.github.kamiazya.scopes.scopemanagement.domain.error.ScopeInputError.AliasError.AliasTooShort ->
                    ScopeContractError.InputError.InvalidAlias(
                        alias = aliasName,
                        validationFailure = ScopeContractError.AliasValidationFailure.TooShort(
                            minimumLength = error.minLength,
                            actualLength = aliasName.length,
                        ),
                    )
                is io.github.kamiazya.scopes.scopemanagement.domain.error.ScopeInputError.AliasError.AliasTooLong ->
                    ScopeContractError.InputError.InvalidAlias(
                        alias = aliasName,
                        validationFailure = ScopeContractError.AliasValidationFailure.TooLong(
                            maximumLength = error.maxLength,
                            actualLength = aliasName.length,
                        ),
                    )
                is io.github.kamiazya.scopes.scopemanagement.domain.error.ScopeInputError.AliasError.InvalidAliasFormat ->
                    ScopeContractError.InputError.InvalidAlias(
                        alias = aliasName,
                        validationFailure = ScopeContractError.AliasValidationFailure.InvalidFormat(
                            expectedPattern = when (error.expectedPattern) {
                                io.github.kamiazya.scopes.scopemanagement.domain.error.ScopeInputError
                                    .AliasError.InvalidAliasFormat.AliasPatternType.LOWERCASE_WITH_HYPHENS,
                                ->
                                    "lowercase letters and hyphens only"
                                io.github.kamiazya.scopes.scopemanagement.domain.error.ScopeInputError
                                    .AliasError.InvalidAliasFormat.AliasPatternType.ALPHANUMERIC,
                                ->
                                    "alphanumeric characters only"
                                io.github.kamiazya.scopes.scopemanagement.domain.error.ScopeInputError
                                    .AliasError.InvalidAliasFormat.AliasPatternType.ULID_LIKE,
                                ->
                                    "ULID format"
                                io.github.kamiazya.scopes.scopemanagement.domain.error.ScopeInputError
                                    .AliasError.InvalidAliasFormat.AliasPatternType.CUSTOM_PATTERN,
                                ->
                                    "custom pattern"
                            },
                        ),
                    )
            }
        }

    private suspend fun findCurrentAlias(currentAliasName: AliasName, inputAlias: String): Either<ScopeContractError, ScopeAlias> = either {
        val currentAlias = scopeAliasService.findAliasByName(currentAliasName)
            .mapLeft { error ->
                logger.error(
                    "Failed to find current alias",
                    mapOf(
                        "currentAlias" to inputAlias,
                        "error" to error.toString(),
                    ),
                )
                applicationErrorMapper.mapToContractError(error)
            }
            .bind()

        if (currentAlias == null) {
            logger.error(
                "Current alias not found",
                mapOf("currentAlias" to inputAlias),
            )
            raise(ScopeContractError.BusinessError.AliasNotFound(inputAlias))
        }

        currentAlias
    }

    private suspend fun performAtomicRename(currentAlias: ScopeAlias, newAliasName: AliasName, command: RenameAliasCommand): Either<ScopeContractError, Unit> =
        either {
            // Check if new alias name is already taken
            val existingNewAlias = scopeAliasService.findAliasByName(newAliasName)
                .mapLeft { error ->
                    logger.error(
                        "Failed to check new alias availability",
                        mapOf(
                            "newAlias" to command.newAliasName,
                            "error" to error.toString(),
                        ),
                    )
                    applicationErrorMapper.mapToContractError(error)
                }
                .bind()

            if (existingNewAlias != null) {
                logger.error(
                    "New alias already exists",
                    mapOf(
                        "newAlias" to command.newAliasName,
                        "existingScopeId" to existingNewAlias.scopeId.value,
                        "attemptedScopeId" to currentAlias.scopeId.value,
                    ),
                )
                raise(
                    ScopeContractError.BusinessError.DuplicateAlias(
                        alias = command.newAliasName,
                        existingScopeId = existingNewAlias.scopeId.value,
                        attemptedScopeId = currentAlias.scopeId.value,
                    ),
                )
            }

            // Delete the old alias and create new one with same type
            scopeAliasService.deleteAlias(currentAlias.id)
                .mapLeft { error ->
                    logger.error(
                        "Failed to delete old alias",
                        mapOf(
                            "currentAlias" to command.currentAlias,
                            "error" to error.toString(),
                        ),
                    )
                    applicationErrorMapper.mapToContractError(error)
                }
                .bind()

            // Create new alias preserving the type
            if (currentAlias.isCanonical()) {
                scopeAliasService.assignCanonicalAlias(currentAlias.scopeId, newAliasName)
                    .mapLeft { error ->
                        logger.error(
                            "Failed to create new canonical alias",
                            mapOf(
                                "newAlias" to command.newAliasName,
                                "scopeId" to currentAlias.scopeId.value,
                                "error" to error.toString(),
                            ),
                        )
                        applicationErrorMapper.mapToContractError(error)
                    }
                    .bind()
            } else {
                scopeAliasService.createCustomAlias(currentAlias.scopeId, newAliasName)
                    .mapLeft { error ->
                        logger.error(
                            "Failed to create new custom alias",
                            mapOf(
                                "newAlias" to command.newAliasName,
                                "scopeId" to currentAlias.scopeId.value,
                                "error" to error.toString(),
                            ),
                        )
                        applicationErrorMapper.mapToContractError(error)
                    }
                    .bind()
            }
>>>>>>> e74811e3
        }
}<|MERGE_RESOLUTION|>--- conflicted
+++ resolved
@@ -2,108 +2,58 @@
 
 import arrow.core.Either
 import arrow.core.raise.either
-<<<<<<< HEAD
+import io.github.kamiazya.scopes.contracts.scopemanagement.errors.ScopeContractError
 import io.github.kamiazya.scopes.platform.application.port.TransactionManager
 import io.github.kamiazya.scopes.platform.observability.logging.Logger
 import io.github.kamiazya.scopes.scopemanagement.application.command.dto.scope.RenameAliasCommand
-import io.github.kamiazya.scopes.scopemanagement.application.error.ScopeInputError
-import io.github.kamiazya.scopes.scopemanagement.application.error.ScopeManagementApplicationError
 import io.github.kamiazya.scopes.scopemanagement.application.handler.BaseCommandHandler
-=======
-import io.github.kamiazya.scopes.contracts.scopemanagement.errors.ScopeContractError
-import io.github.kamiazya.scopes.platform.application.handler.CommandHandler
-import io.github.kamiazya.scopes.platform.application.port.TransactionManager
-import io.github.kamiazya.scopes.platform.observability.logging.Logger
-import io.github.kamiazya.scopes.scopemanagement.application.command.dto.scope.RenameAliasCommand
 import io.github.kamiazya.scopes.scopemanagement.application.mapper.ApplicationErrorMapper
->>>>>>> e74811e3
+import io.github.kamiazya.scopes.scopemanagement.application.mapper.ErrorMappingContext
 import io.github.kamiazya.scopes.scopemanagement.application.service.ScopeAliasApplicationService
-import io.github.kamiazya.scopes.scopemanagement.application.service.error.CentralizedErrorMappingService
+import io.github.kamiazya.scopes.scopemanagement.domain.entity.ScopeAlias
 import io.github.kamiazya.scopes.scopemanagement.domain.valueobject.AliasName
 
 /**
  * Handler for renaming existing aliases.
  * This operation is atomic and preserves the alias type (canonical/custom).
  * The rename is performed in a single transaction to prevent data loss.
- * Uses BaseCommandHandler for common functionality and centralized error mapping.
+ * Uses BaseCommandHandler for common functionality and ApplicationErrorMapper
+ * for error mapping to contract errors.
  */
-<<<<<<< HEAD
-class RenameAliasHandler(private val scopeAliasService: ScopeAliasApplicationService, transactionManager: TransactionManager, logger: Logger) :
-    BaseCommandHandler<RenameAliasCommand, Unit>(transactionManager, logger) {
+class RenameAliasHandler(
+    private val scopeAliasService: ScopeAliasApplicationService,
+    private val applicationErrorMapper: ApplicationErrorMapper,
+    transactionManager: TransactionManager,
+    logger: Logger,
+) : BaseCommandHandler<RenameAliasCommand, Unit>(transactionManager, logger) {
 
-    private val errorMappingService = CentralizedErrorMappingService()
+    override suspend fun executeCommand(command: RenameAliasCommand): Either<ScopeContractError, Unit> = either {
+        logger.debug(
+            "Renaming alias",
+            mapOf(
+                "currentAlias" to command.currentAlias,
+                "newAliasName" to command.newAliasName,
+            ),
+        )
 
-    override suspend fun executeCommand(command: RenameAliasCommand): Either<ScopeManagementApplicationError, Unit> = either {
         // Validate input parameters
-        val currentAliasName = AliasName.create(command.currentAlias)
-            .mapLeft { errorMappingService.mapAliasError(it, command.currentAlias) }
-            .bind()
-        val newAliasName = AliasName.create(command.newAliasName)
-            .mapLeft { errorMappingService.mapAliasError(it, command.newAliasName) }
-            .bind()
+        val currentAliasName = validateAliasName(command.currentAlias, "currentAlias").bind()
+        val newAliasName = validateAliasName(command.newAliasName, "newAliasName").bind()
 
         // Find the current alias
-        val currentAlias = scopeAliasService.findAliasByName(currentAliasName).bind()
-            ?: raise(ScopeInputError.AliasNotFound(command.currentAlias))
+        val currentAlias = findCurrentAlias(currentAliasName, command.currentAlias).bind()
 
-        // Check if new alias name is already taken
-        val existingNewAlias = scopeAliasService.findAliasByName(newAliasName).bind()
+        // Perform the atomic rename operation
+        performAtomicRename(currentAlias, newAliasName, command).bind()
 
-        if (existingNewAlias != null) {
-            raise(
-                io.github.kamiazya.scopes.scopemanagement.application.error.ScopeAliasError.AliasDuplicate(
-                    aliasName = command.newAliasName,
-                    existingScopeId = existingNewAlias.scopeId.value,
-                    attemptedScopeId = currentAlias.scopeId.value,
-                ),
-            )
-        }
-
-        // Delete the old alias and create new one with same type
-        scopeAliasService.deleteAlias(currentAlias.id).bind()
-
-        // Create new alias preserving the type
-        if (currentAlias.isCanonical()) {
-            scopeAliasService.assignCanonicalAlias(currentAlias.scopeId, newAliasName).bind()
-        } else {
-            scopeAliasService.createCustomAlias(currentAlias.scopeId, newAliasName).bind()
-=======
-class RenameAliasHandler(
-    private val scopeAliasService: ScopeAliasApplicationService,
-    private val transactionManager: TransactionManager,
-    private val applicationErrorMapper: ApplicationErrorMapper,
-    private val logger: Logger,
-) : CommandHandler<RenameAliasCommand, ScopeContractError, Unit> {
-
-    override suspend operator fun invoke(command: RenameAliasCommand): Either<ScopeContractError, Unit> = transactionManager.inTransaction {
-        either {
-            logger.debug(
-                "Renaming alias",
-                mapOf(
-                    "currentAlias" to command.currentAlias,
-                    "newAliasName" to command.newAliasName,
-                ),
-            )
-
-            // Validate input parameters
-            val currentAliasName = validateAliasName(command.currentAlias, "currentAlias").bind()
-            val newAliasName = validateAliasName(command.newAliasName, "newAliasName").bind()
-
-            // Find the current alias
-            val currentAlias = findCurrentAlias(currentAliasName, command.currentAlias).bind()
-
-            // Perform the atomic rename operation
-            performAtomicRename(currentAlias, newAliasName, command).bind()
-
-            logger.info(
-                "Successfully renamed alias",
-                mapOf(
-                    "currentAlias" to command.currentAlias,
-                    "newAliasName" to command.newAliasName,
-                    "scopeId" to currentAlias.scopeId.value,
-                ),
-            )
-        }
+        logger.info(
+            "Successfully renamed alias",
+            mapOf(
+                "currentAlias" to command.currentAlias,
+                "newAliasName" to command.newAliasName,
+                "scopeId" to currentAlias.scopeId.value,
+            ),
+        )
     }
 
     private suspend fun validateAliasName(aliasName: String, fieldName: String): Either<ScopeContractError, AliasName> =
@@ -116,53 +66,10 @@
                     "error" to error.toString(),
                 ),
             )
-            when (error) {
-                is io.github.kamiazya.scopes.scopemanagement.domain.error.ScopeInputError.AliasError.EmptyAlias ->
-                    ScopeContractError.InputError.InvalidAlias(
-                        alias = aliasName,
-                        validationFailure = ScopeContractError.AliasValidationFailure.Empty,
-                    )
-                is io.github.kamiazya.scopes.scopemanagement.domain.error.ScopeInputError.AliasError.AliasTooShort ->
-                    ScopeContractError.InputError.InvalidAlias(
-                        alias = aliasName,
-                        validationFailure = ScopeContractError.AliasValidationFailure.TooShort(
-                            minimumLength = error.minLength,
-                            actualLength = aliasName.length,
-                        ),
-                    )
-                is io.github.kamiazya.scopes.scopemanagement.domain.error.ScopeInputError.AliasError.AliasTooLong ->
-                    ScopeContractError.InputError.InvalidAlias(
-                        alias = aliasName,
-                        validationFailure = ScopeContractError.AliasValidationFailure.TooLong(
-                            maximumLength = error.maxLength,
-                            actualLength = aliasName.length,
-                        ),
-                    )
-                is io.github.kamiazya.scopes.scopemanagement.domain.error.ScopeInputError.AliasError.InvalidAliasFormat ->
-                    ScopeContractError.InputError.InvalidAlias(
-                        alias = aliasName,
-                        validationFailure = ScopeContractError.AliasValidationFailure.InvalidFormat(
-                            expectedPattern = when (error.expectedPattern) {
-                                io.github.kamiazya.scopes.scopemanagement.domain.error.ScopeInputError
-                                    .AliasError.InvalidAliasFormat.AliasPatternType.LOWERCASE_WITH_HYPHENS,
-                                ->
-                                    "lowercase letters and hyphens only"
-                                io.github.kamiazya.scopes.scopemanagement.domain.error.ScopeInputError
-                                    .AliasError.InvalidAliasFormat.AliasPatternType.ALPHANUMERIC,
-                                ->
-                                    "alphanumeric characters only"
-                                io.github.kamiazya.scopes.scopemanagement.domain.error.ScopeInputError
-                                    .AliasError.InvalidAliasFormat.AliasPatternType.ULID_LIKE,
-                                ->
-                                    "ULID format"
-                                io.github.kamiazya.scopes.scopemanagement.domain.error.ScopeInputError
-                                    .AliasError.InvalidAliasFormat.AliasPatternType.CUSTOM_PATTERN,
-                                ->
-                                    "custom pattern"
-                            },
-                        ),
-                    )
-            }
+            applicationErrorMapper.mapDomainError(
+                error,
+                ErrorMappingContext(attemptedValue = aliasName),
+            )
         }
 
     private suspend fun findCurrentAlias(currentAliasName: AliasName, inputAlias: String): Either<ScopeContractError, ScopeAlias> = either {
@@ -268,6 +175,5 @@
                     }
                     .bind()
             }
->>>>>>> e74811e3
         }
 }