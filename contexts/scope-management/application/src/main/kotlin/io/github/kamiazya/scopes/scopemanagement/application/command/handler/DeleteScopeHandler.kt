package io.github.kamiazya.scopes.scopemanagement.application.command.handler

import arrow.core.Either
import arrow.core.raise.either
import arrow.core.raise.ensure
<<<<<<< HEAD
import io.github.kamiazya.scopes.platform.application.port.TransactionManager
import io.github.kamiazya.scopes.platform.observability.logging.Logger
import io.github.kamiazya.scopes.scopemanagement.application.command.dto.scope.DeleteScopeCommand
import io.github.kamiazya.scopes.scopemanagement.application.error.ScopeHierarchyApplicationError
import io.github.kamiazya.scopes.scopemanagement.application.error.ScopeManagementApplicationError
import io.github.kamiazya.scopes.scopemanagement.application.handler.BaseCommandHandler
import io.github.kamiazya.scopes.scopemanagement.application.service.error.CentralizedErrorMappingService
=======
import io.github.kamiazya.scopes.contracts.scopemanagement.errors.ScopeContractError
import io.github.kamiazya.scopes.platform.application.handler.CommandHandler
import io.github.kamiazya.scopes.platform.application.port.TransactionManager
import io.github.kamiazya.scopes.platform.observability.logging.Logger
import io.github.kamiazya.scopes.scopemanagement.application.command.dto.scope.DeleteScopeCommand
import io.github.kamiazya.scopes.scopemanagement.application.mapper.ApplicationErrorMapper
import io.github.kamiazya.scopes.scopemanagement.application.mapper.ErrorMappingContext
import io.github.kamiazya.scopes.scopemanagement.domain.entity.Scope
>>>>>>> e74811e3
import io.github.kamiazya.scopes.scopemanagement.domain.repository.ScopeRepository
import io.github.kamiazya.scopes.scopemanagement.domain.valueobject.ScopeId

/**
 * Handler for deleting a scope.
<<<<<<< HEAD
 * Uses BaseCommandHandler for common functionality and centralized error mapping.
 */
class DeleteScopeHandler(private val scopeRepository: ScopeRepository, transactionManager: TransactionManager, logger: Logger) :
    BaseCommandHandler<DeleteScopeCommand, Unit>(transactionManager, logger) {

    private val errorMappingService = CentralizedErrorMappingService()

    override suspend fun executeCommand(command: DeleteScopeCommand): Either<ScopeManagementApplicationError, Unit> = either {
        val scopeId = ScopeId.create(command.id).mapLeft {
            errorMappingService.mapScopeIdError(it, command.id, "delete-scope")
        }.bind()

        validateScopeExists(scopeId).bind()
        handleChildrenDeletion(scopeId, command.cascade).bind()
        scopeRepository.deleteById(scopeId).mapLeft {
            errorMappingService.mapRepositoryError(it, "delete-scope-final")
=======
 *
 * Note: This handler returns contract errors directly as part of the
 * architecture simplification to eliminate duplicate error definitions.
 */
class DeleteScopeHandler(
    private val scopeRepository: ScopeRepository,
    private val transactionManager: TransactionManager,
    private val applicationErrorMapper: ApplicationErrorMapper,
    private val logger: Logger,
) : CommandHandler<DeleteScopeCommand, ScopeContractError, Unit> {

    override suspend operator fun invoke(command: DeleteScopeCommand): Either<ScopeContractError, Unit> = either {
        logger.info(
            "Deleting scope",
            mapOf(
                "scopeId" to command.id,
                "cascade" to command.cascade.toString(),
            ),
        )

        transactionManager.inTransaction {
            either {
                val scopeId = ScopeId.create(command.id).mapLeft { error ->
                    applicationErrorMapper.mapDomainError(
                        error,
                        ErrorMappingContext(attemptedValue = command.id),
                    )
                }.bind()
                validateScopeExists(scopeId).bind()
                handleChildrenDeletion(scopeId, command.cascade).bind()
                scopeRepository.deleteById(scopeId).mapLeft { error ->
                    applicationErrorMapper.mapDomainError(error)
                }.bind()
                logger.info("Scope deleted successfully", mapOf("scopeId" to scopeId.value))
            }
>>>>>>> e74811e3
        }.bind()

        logger.info("Scope deleted successfully", mapOf("scopeId" to scopeId.value))
    }

<<<<<<< HEAD
    private suspend fun validateScopeExists(scopeId: ScopeId): Either<ScopeManagementApplicationError, Unit> = either {
        val existingScope = scopeRepository.findById(scopeId).mapLeft {
            errorMappingService.mapRepositoryError(it, "delete-scope-validation")
        }.bind()
        ensure(existingScope != null) {
            logger.warn("Scope not found for deletion", mapOf("scopeId" to scopeId.value))
            errorMappingService.mapScopeNotFoundError(scopeId, "delete-scope")
        }
    }

    private suspend fun handleChildrenDeletion(scopeId: ScopeId, cascade: Boolean): Either<ScopeManagementApplicationError, Unit> = either {
        val children = scopeRepository.findByParentId(scopeId, offset = 0, limit = 1000)
            .mapLeft { errorMappingService.mapRepositoryError(it, "delete-scope-find-children") }.bind()
=======
    private suspend fun validateScopeExists(scopeId: ScopeId): Either<ScopeContractError, Unit> = either {
        val existingScope = scopeRepository.findById(scopeId).mapLeft { error ->
            applicationErrorMapper.mapDomainError(error)
        }.bind()
        ensure(existingScope != null) {
            logger.warn("Scope not found for deletion", mapOf("scopeId" to scopeId.value))
            ScopeContractError.BusinessError.NotFound(scopeId = scopeId.value)
        }
    }

    private suspend fun handleChildrenDeletion(scopeId: ScopeId, cascade: Boolean): Either<ScopeContractError, Unit> = either {
        val allChildren = fetchAllChildren(scopeId).bind()
>>>>>>> e74811e3

        if (allChildren.isNotEmpty()) {
            if (cascade) {
                logger.debug(
                    "Cascade deleting children",
                    mapOf(
                        "parentId" to scopeId.value,
                        "childCount" to allChildren.size.toString(),
                    ),
                )
                for (child in allChildren) {
                    deleteRecursive(child.id).bind()
                }
            } else {
                logger.warn(
                    "Cannot delete scope with children",
                    mapOf(
                        "scopeId" to scopeId.value,
                        "childCount" to allChildren.size.toString(),
                    ),
                )
                raise(
                    ScopeContractError.BusinessError.HasChildren(
                        scopeId = scopeId.value,
                        childrenCount = allChildren.size,
                    ),
                )
            }
        }
    }

<<<<<<< HEAD
    private suspend fun deleteRecursive(scopeId: ScopeId): Either<ScopeManagementApplicationError, Unit> = either {
        // Find children of this scope
        val children = scopeRepository.findByParentId(scopeId, offset = 0, limit = 1000).mapLeft {
            errorMappingService.mapRepositoryError(it, "delete-scope-recursive-find-children")
        }.bind()
=======
    private suspend fun deleteRecursive(scopeId: ScopeId): Either<ScopeContractError, Unit> = either {
        // Find all children of this scope using proper pagination
        val allChildren = fetchAllChildren(scopeId).bind()
>>>>>>> e74811e3

        // Recursively delete all children
        for (child in allChildren) {
            deleteRecursive(child.id).bind()
        }

        // Delete this scope
<<<<<<< HEAD
        scopeRepository.deleteById(scopeId).mapLeft {
            errorMappingService.mapRepositoryError(it, "delete-scope-recursive")
=======
        scopeRepository.deleteById(scopeId).mapLeft { error ->
            applicationErrorMapper.mapDomainError(error)
>>>>>>> e74811e3
        }.bind()
        logger.debug("Recursively deleted scope", mapOf("scopeId" to scopeId.value))
    }

    /**
     * Fetch all children of a scope using pagination to avoid the limit of 1000.
     * This ensures complete cascade deletion without leaving orphaned records.
     */
    private suspend fun fetchAllChildren(parentId: ScopeId): Either<ScopeContractError, List<Scope>> = either {
        val allChildren = mutableListOf<Scope>()
        var offset = 0
        val batchSize = 1000

        do {
            val batch = scopeRepository.findByParentId(parentId, offset = offset, limit = batchSize)
                .mapLeft { error ->
                    applicationErrorMapper.mapDomainError(error)
                }.bind()

            allChildren.addAll(batch)
            offset += batch.size

            logger.debug(
                "Fetched children batch",
                mapOf(
                    "parentId" to parentId.value,
                    "batchSize" to batch.size.toString(),
                    "totalSoFar" to allChildren.size.toString(),
                ),
            )
        } while (batch.size == batchSize) // Continue if we got a full batch

        allChildren
    }
}<|MERGE_RESOLUTION|>--- conflicted
+++ resolved
@@ -3,59 +3,31 @@
 import arrow.core.Either
 import arrow.core.raise.either
 import arrow.core.raise.ensure
-<<<<<<< HEAD
+import io.github.kamiazya.scopes.contracts.scopemanagement.errors.ScopeContractError
 import io.github.kamiazya.scopes.platform.application.port.TransactionManager
 import io.github.kamiazya.scopes.platform.observability.logging.Logger
 import io.github.kamiazya.scopes.scopemanagement.application.command.dto.scope.DeleteScopeCommand
-import io.github.kamiazya.scopes.scopemanagement.application.error.ScopeHierarchyApplicationError
-import io.github.kamiazya.scopes.scopemanagement.application.error.ScopeManagementApplicationError
 import io.github.kamiazya.scopes.scopemanagement.application.handler.BaseCommandHandler
-import io.github.kamiazya.scopes.scopemanagement.application.service.error.CentralizedErrorMappingService
-=======
-import io.github.kamiazya.scopes.contracts.scopemanagement.errors.ScopeContractError
-import io.github.kamiazya.scopes.platform.application.handler.CommandHandler
-import io.github.kamiazya.scopes.platform.application.port.TransactionManager
-import io.github.kamiazya.scopes.platform.observability.logging.Logger
-import io.github.kamiazya.scopes.scopemanagement.application.command.dto.scope.DeleteScopeCommand
 import io.github.kamiazya.scopes.scopemanagement.application.mapper.ApplicationErrorMapper
 import io.github.kamiazya.scopes.scopemanagement.application.mapper.ErrorMappingContext
 import io.github.kamiazya.scopes.scopemanagement.domain.entity.Scope
->>>>>>> e74811e3
 import io.github.kamiazya.scopes.scopemanagement.domain.repository.ScopeRepository
 import io.github.kamiazya.scopes.scopemanagement.domain.valueobject.ScopeId
 
 /**
  * Handler for deleting a scope.
-<<<<<<< HEAD
- * Uses BaseCommandHandler for common functionality and centralized error mapping.
- */
-class DeleteScopeHandler(private val scopeRepository: ScopeRepository, transactionManager: TransactionManager, logger: Logger) :
-    BaseCommandHandler<DeleteScopeCommand, Unit>(transactionManager, logger) {
-
-    private val errorMappingService = CentralizedErrorMappingService()
-
-    override suspend fun executeCommand(command: DeleteScopeCommand): Either<ScopeManagementApplicationError, Unit> = either {
-        val scopeId = ScopeId.create(command.id).mapLeft {
-            errorMappingService.mapScopeIdError(it, command.id, "delete-scope")
-        }.bind()
-
-        validateScopeExists(scopeId).bind()
-        handleChildrenDeletion(scopeId, command.cascade).bind()
-        scopeRepository.deleteById(scopeId).mapLeft {
-            errorMappingService.mapRepositoryError(it, "delete-scope-final")
-=======
- *
- * Note: This handler returns contract errors directly as part of the
- * architecture simplification to eliminate duplicate error definitions.
+ * Uses BaseCommandHandler for common functionality and ApplicationErrorMapper
+ * for error mapping to contract errors.
+ * Supports cascade deletion of child scopes.
  */
 class DeleteScopeHandler(
     private val scopeRepository: ScopeRepository,
-    private val transactionManager: TransactionManager,
     private val applicationErrorMapper: ApplicationErrorMapper,
-    private val logger: Logger,
-) : CommandHandler<DeleteScopeCommand, ScopeContractError, Unit> {
+    transactionManager: TransactionManager,
+    logger: Logger,
+) : BaseCommandHandler<DeleteScopeCommand, Unit>(transactionManager, logger) {
 
-    override suspend operator fun invoke(command: DeleteScopeCommand): Either<ScopeContractError, Unit> = either {
+    override suspend fun executeCommand(command: DeleteScopeCommand): Either<ScopeContractError, Unit> = either {
         logger.info(
             "Deleting scope",
             mapOf(
@@ -64,42 +36,23 @@
             ),
         )
 
-        transactionManager.inTransaction {
-            either {
-                val scopeId = ScopeId.create(command.id).mapLeft { error ->
-                    applicationErrorMapper.mapDomainError(
-                        error,
-                        ErrorMappingContext(attemptedValue = command.id),
-                    )
-                }.bind()
-                validateScopeExists(scopeId).bind()
-                handleChildrenDeletion(scopeId, command.cascade).bind()
-                scopeRepository.deleteById(scopeId).mapLeft { error ->
-                    applicationErrorMapper.mapDomainError(error)
-                }.bind()
-                logger.info("Scope deleted successfully", mapOf("scopeId" to scopeId.value))
-            }
->>>>>>> e74811e3
+        val scopeId = ScopeId.create(command.id).mapLeft { error ->
+            applicationErrorMapper.mapDomainError(
+                error,
+                ErrorMappingContext(attemptedValue = command.id),
+            )
         }.bind()
-
+        
+        validateScopeExists(scopeId).bind()
+        handleChildrenDeletion(scopeId, command.cascade).bind()
+        
+        scopeRepository.deleteById(scopeId).mapLeft { error ->
+            applicationErrorMapper.mapDomainError(error)
+        }.bind()
+        
         logger.info("Scope deleted successfully", mapOf("scopeId" to scopeId.value))
     }
 
-<<<<<<< HEAD
-    private suspend fun validateScopeExists(scopeId: ScopeId): Either<ScopeManagementApplicationError, Unit> = either {
-        val existingScope = scopeRepository.findById(scopeId).mapLeft {
-            errorMappingService.mapRepositoryError(it, "delete-scope-validation")
-        }.bind()
-        ensure(existingScope != null) {
-            logger.warn("Scope not found for deletion", mapOf("scopeId" to scopeId.value))
-            errorMappingService.mapScopeNotFoundError(scopeId, "delete-scope")
-        }
-    }
-
-    private suspend fun handleChildrenDeletion(scopeId: ScopeId, cascade: Boolean): Either<ScopeManagementApplicationError, Unit> = either {
-        val children = scopeRepository.findByParentId(scopeId, offset = 0, limit = 1000)
-            .mapLeft { errorMappingService.mapRepositoryError(it, "delete-scope-find-children") }.bind()
-=======
     private suspend fun validateScopeExists(scopeId: ScopeId): Either<ScopeContractError, Unit> = either {
         val existingScope = scopeRepository.findById(scopeId).mapLeft { error ->
             applicationErrorMapper.mapDomainError(error)
@@ -112,7 +65,6 @@
 
     private suspend fun handleChildrenDeletion(scopeId: ScopeId, cascade: Boolean): Either<ScopeContractError, Unit> = either {
         val allChildren = fetchAllChildren(scopeId).bind()
->>>>>>> e74811e3
 
         if (allChildren.isNotEmpty()) {
             if (cascade) {
@@ -144,17 +96,9 @@
         }
     }
 
-<<<<<<< HEAD
-    private suspend fun deleteRecursive(scopeId: ScopeId): Either<ScopeManagementApplicationError, Unit> = either {
-        // Find children of this scope
-        val children = scopeRepository.findByParentId(scopeId, offset = 0, limit = 1000).mapLeft {
-            errorMappingService.mapRepositoryError(it, "delete-scope-recursive-find-children")
-        }.bind()
-=======
     private suspend fun deleteRecursive(scopeId: ScopeId): Either<ScopeContractError, Unit> = either {
         // Find all children of this scope using proper pagination
         val allChildren = fetchAllChildren(scopeId).bind()
->>>>>>> e74811e3
 
         // Recursively delete all children
         for (child in allChildren) {
@@ -162,13 +106,8 @@
         }
 
         // Delete this scope
-<<<<<<< HEAD
-        scopeRepository.deleteById(scopeId).mapLeft {
-            errorMappingService.mapRepositoryError(it, "delete-scope-recursive")
-=======
         scopeRepository.deleteById(scopeId).mapLeft { error ->
             applicationErrorMapper.mapDomainError(error)
->>>>>>> e74811e3
         }.bind()
         logger.debug("Recursively deleted scope", mapOf("scopeId" to scopeId.value))
     }
