package io.github.kamiazya.scopes.scopemanagement.application.query.handler.scope

import arrow.core.Either
import arrow.core.raise.either
import io.github.kamiazya.scopes.platform.application.handler.QueryHandler
import io.github.kamiazya.scopes.platform.application.port.TransactionManager
import io.github.kamiazya.scopes.platform.observability.logging.Logger
import io.github.kamiazya.scopes.scopemanagement.application.dto.scope.ScopeDto
import io.github.kamiazya.scopes.scopemanagement.application.error.ContextError
import io.github.kamiazya.scopes.scopemanagement.application.error.ScopeManagementApplicationError
import io.github.kamiazya.scopes.scopemanagement.application.error.toGenericApplicationError
import io.github.kamiazya.scopes.scopemanagement.application.mapper.ScopeMapper
import io.github.kamiazya.scopes.scopemanagement.application.query.dto.FilterScopesWithQuery
<<<<<<< HEAD
import io.github.kamiazya.scopes.scopemanagement.domain.error.QueryParseError
=======
import io.github.kamiazya.scopes.scopemanagement.domain.error.ScopesError
>>>>>>> 17729613
import io.github.kamiazya.scopes.scopemanagement.domain.repository.AspectDefinitionRepository
import io.github.kamiazya.scopes.scopemanagement.domain.repository.ScopeRepository
import io.github.kamiazya.scopes.scopemanagement.domain.service.query.AspectQueryEvaluator
import io.github.kamiazya.scopes.scopemanagement.domain.service.query.AspectQueryParser
import io.github.kamiazya.scopes.scopemanagement.domain.valueobject.ScopeId

/**
 * Handler for filtering scopes using advanced aspect queries.
 * Supports comparison operators (=, !=, >, >=, <, <=) and logical operators (AND, OR, NOT).
 */
class FilterScopesWithQueryHandler(
    private val scopeRepository: ScopeRepository,
    private val aspectDefinitionRepository: AspectDefinitionRepository,
    private val transactionManager: TransactionManager,
    private val logger: Logger,
    private val parser: AspectQueryParser = AspectQueryParser(),
) : QueryHandler<FilterScopesWithQuery, ScopeManagementApplicationError, List<ScopeDto>> {

<<<<<<< HEAD

    override suspend operator fun invoke(query: FilterScopesWithQuery): Either<ScopeManagementApplicationError, List<ScopeDto>> =
        transactionManager.inReadOnlyTransaction {
            logger.debug(
                "Filtering scopes with query",
                mapOf(
                    "query" to query.query,
                    "parentId" to (query.parentId ?: "none"),
                    "offset" to query.offset,
                    "limit" to query.limit,
                ),
=======
    companion object {
        private const val SCOPE_REPOSITORY_SERVICE = "scope-repository"
    }

    override suspend operator fun invoke(query: FilterScopesWithQuery): Either<ScopesError, List<ScopeDto>> = transactionManager.inReadOnlyTransaction {
        logger.debug(
            "Filtering scopes with query",
            mapOf(
                "query" to query.query,
                "parentId" to (query.parentId ?: "none"),
                "offset" to query.offset,
                "limit" to query.limit,
            ),
        )
        either {
            // Parse the query
            val ast = parser.parse(query.query).fold(
                { _ ->
                    raise(
                        ScopesError.InvalidOperation(
                            operation = "filter-scopes-with-query",
                            reason = ScopesError.InvalidOperation.InvalidOperationReason.INVALID_INPUT,
                            occurredAt = Clock.System.now(),
                        ),
                    )
                },
                { it },
>>>>>>> 17729613
            )
            either {
                // Parse the query
                val ast = parser.parse(query.query).fold(
                    { error ->
                        raise(
                            ContextError.InvalidFilter(
                                filter = query.query,
                                reason = formatParseError(error),
                            ),
                        )
                    },
                    { it },
                )

                // Get all aspect definitions for type-aware comparison
                val definitions = aspectDefinitionRepository.findAll()
                    .mapLeft { _ ->
                        ScopeManagementApplicationError.PersistenceError.StorageUnavailable(
                            operation = "findAll",
                        )
                    }
                    .bind()
                    .associateBy { it.key.value }

                // Create evaluator with definitions
                val evaluator = AspectQueryEvaluator(definitions)

<<<<<<< HEAD
                // Get scopes to filter
                val scopesToFilter = when {
                    query.parentId != null -> {
                        val parentScopeId = ScopeId.create(query.parentId)
                            .mapLeft { it.toGenericApplicationError() }
                            .bind()
                        scopeRepository.findByParentId(parentScopeId, offset = 0, limit = 1000)
                            .mapLeft { _ ->
                                ScopeManagementApplicationError.PersistenceError.StorageUnavailable(
                                    operation = "findByParentId",
                                )
                            }
                            .bind()
                    }
                    query.limit != 100 || query.offset > 0 -> {
                        // Use pagination - get all scopes with offset and limit
                        scopeRepository.findAll(query.offset, query.limit)
                            .mapLeft { _ ->
                                ScopeManagementApplicationError.PersistenceError.StorageUnavailable(
                                    operation = "findAll",
                                )
                            }
                            .bind()
                    }
                    else -> {
                        // Default behavior - get root scopes only
                        scopeRepository.findAllRoot()
                            .mapLeft { _ ->
                                ScopeManagementApplicationError.PersistenceError.StorageUnavailable(
                                    operation = "findAllRoot",
                                )
                            }
                            .bind()
                    }
                }

                // Filter scopes based on the query
                val filteredScopes = scopesToFilter.filter { scope ->
                    evaluator.evaluate(ast, scope.aspects)
                }

                // Map to DTOs
                val result = filteredScopes.map { scope ->
                    ScopeMapper.toDto(scope)
=======
            // Get scopes to filter
            val scopesToFilter = when {
                query.parentId != null -> {
                    val parentScopeId = ScopeId.create(query.parentId).bind()
                    scopeRepository.findByParentId(parentScopeId, offset = 0, limit = 1000)
                        .mapLeft { error ->
                            ScopesError.SystemError(
                                errorType = ScopesError.SystemError.SystemErrorType.EXTERNAL_SERVICE_ERROR,
                                service = SCOPE_REPOSITORY_SERVICE,
                                cause = error as? Throwable,
                                context = mapOf(
                                    "operation" to "findByParentId",
                                    "parentId" to parentScopeId.value.toString(),
                                ),
                                occurredAt = Clock.System.now(),
                            )
                        }
                        .bind()
                }
                query.limit != 100 || query.offset > 0 -> {
                    // Use pagination - get all scopes with offset and limit
                    scopeRepository.findAll(query.offset, query.limit)
                        .mapLeft { error ->
                            ScopesError.SystemError(
                                errorType = ScopesError.SystemError.SystemErrorType.EXTERNAL_SERVICE_ERROR,
                                service = SCOPE_REPOSITORY_SERVICE,
                                cause = error as? Throwable,
                                context = mapOf(
                                    "operation" to "findAll",
                                    "offset" to query.offset,
                                    "limit" to query.limit,
                                ),
                                occurredAt = Clock.System.now(),
                            )
                        }
                        .bind()
                }
                else -> {
                    // Default behavior - get root scopes only
                    scopeRepository.findAllRoot()
                        .mapLeft { error ->
                            ScopesError.SystemError(
                                errorType = ScopesError.SystemError.SystemErrorType.EXTERNAL_SERVICE_ERROR,
                                service = SCOPE_REPOSITORY_SERVICE,
                                cause = error as? Throwable,
                                context = mapOf("operation" to "findAllRoot"),
                                occurredAt = Clock.System.now(),
                            )
                        }
                        .bind()
>>>>>>> 17729613
                }

                logger.info(
                    "Successfully filtered scopes with query",
                    mapOf(
                        "query" to query.query,
                        "parentId" to (query.parentId ?: "none"),
                        "totalScopes" to scopesToFilter.size,
                        "filteredScopes" to result.size,
                    ),
                )

                result
            }
        }.onLeft { error ->
            logger.error(
                "Failed to filter scopes with query",
                mapOf(
                    "query" to query.query,
                    "parentId" to (query.parentId ?: "none"),
                    "error" to (error::class.qualifiedName ?: error::class.simpleName ?: "UnknownError"),
                    "message" to error.toString(),
                ),
            )
        }
<<<<<<< HEAD

    private fun formatParseError(error: QueryParseError): String = when (error) {
        is QueryParseError.EmptyQuery ->
            "Query cannot be empty"
        is QueryParseError.UnexpectedCharacter ->
            "Unexpected character '${error.char}' at position ${error.position}"
        is QueryParseError.UnterminatedString ->
            "Unterminated string at position ${error.position}"
        is QueryParseError.UnexpectedToken ->
            "Unexpected token at position ${error.position}"
        is QueryParseError.MissingClosingParen ->
            "Missing closing parenthesis at position ${error.position}"
        is QueryParseError.ExpectedExpression ->
            "Expected expression at position ${error.position}"
        is QueryParseError.ExpectedIdentifier ->
            "Expected identifier at position ${error.position}"
        is QueryParseError.ExpectedOperator ->
            "Expected operator at position ${error.position}"
        is QueryParseError.ExpectedValue ->
            "Expected value at position ${error.position}"
=======
    }.onLeft { error ->
        logger.error(
            "Failed to filter scopes with query",
            mapOf(
                "query" to query.query,
                "parentId" to (query.parentId ?: "none"),
                "error" to (error::class.qualifiedName ?: error::class.simpleName ?: "UnknownError"),
                "message" to error.toString(),
            ),
        )
>>>>>>> 17729613
    }
}<|MERGE_RESOLUTION|>--- conflicted
+++ resolved
@@ -6,16 +6,9 @@
 import io.github.kamiazya.scopes.platform.application.port.TransactionManager
 import io.github.kamiazya.scopes.platform.observability.logging.Logger
 import io.github.kamiazya.scopes.scopemanagement.application.dto.scope.ScopeDto
-import io.github.kamiazya.scopes.scopemanagement.application.error.ContextError
-import io.github.kamiazya.scopes.scopemanagement.application.error.ScopeManagementApplicationError
-import io.github.kamiazya.scopes.scopemanagement.application.error.toGenericApplicationError
 import io.github.kamiazya.scopes.scopemanagement.application.mapper.ScopeMapper
 import io.github.kamiazya.scopes.scopemanagement.application.query.dto.FilterScopesWithQuery
-<<<<<<< HEAD
-import io.github.kamiazya.scopes.scopemanagement.domain.error.QueryParseError
-=======
 import io.github.kamiazya.scopes.scopemanagement.domain.error.ScopesError
->>>>>>> 17729613
 import io.github.kamiazya.scopes.scopemanagement.domain.repository.AspectDefinitionRepository
 import io.github.kamiazya.scopes.scopemanagement.domain.repository.ScopeRepository
 import io.github.kamiazya.scopes.scopemanagement.domain.service.query.AspectQueryEvaluator
@@ -32,21 +25,8 @@
     private val transactionManager: TransactionManager,
     private val logger: Logger,
     private val parser: AspectQueryParser = AspectQueryParser(),
-) : QueryHandler<FilterScopesWithQuery, ScopeManagementApplicationError, List<ScopeDto>> {
+) : QueryHandler<FilterScopesWithQuery, ScopesError, List<ScopeDto>> {
 
-<<<<<<< HEAD
-
-    override suspend operator fun invoke(query: FilterScopesWithQuery): Either<ScopeManagementApplicationError, List<ScopeDto>> =
-        transactionManager.inReadOnlyTransaction {
-            logger.debug(
-                "Filtering scopes with query",
-                mapOf(
-                    "query" to query.query,
-                    "parentId" to (query.parentId ?: "none"),
-                    "offset" to query.offset,
-                    "limit" to query.limit,
-                ),
-=======
     companion object {
         private const val SCOPE_REPOSITORY_SERVICE = "scope-repository"
     }
@@ -74,81 +54,23 @@
                     )
                 },
                 { it },
->>>>>>> 17729613
             )
-            either {
-                // Parse the query
-                val ast = parser.parse(query.query).fold(
-                    { error ->
-                        raise(
-                            ContextError.InvalidFilter(
-                                filter = query.query,
-                                reason = formatParseError(error),
-                            ),
-                        )
-                    },
-                    { it },
-                )
 
-                // Get all aspect definitions for type-aware comparison
-                val definitions = aspectDefinitionRepository.findAll()
-                    .mapLeft { _ ->
-                        ScopeManagementApplicationError.PersistenceError.StorageUnavailable(
-                            operation = "findAll",
-                        )
-                    }
-                    .bind()
-                    .associateBy { it.key.value }
+            // Get all aspect definitions for type-aware comparison
+            val definitions = aspectDefinitionRepository.findAll()
+                .mapLeft { error ->
+                    ScopesError.SystemError(
+                        errorType = ScopesError.SystemError.SystemErrorType.EXTERNAL_SERVICE_ERROR,
+                        service = "aspect-repository",
+                        context = mapOf("operation" to "findAll"),
+                    )
+                }
+                .bind()
+                .associateBy { it.key.value }
 
-                // Create evaluator with definitions
-                val evaluator = AspectQueryEvaluator(definitions)
+            // Create evaluator with definitions
+            val evaluator = AspectQueryEvaluator(definitions)
 
-<<<<<<< HEAD
-                // Get scopes to filter
-                val scopesToFilter = when {
-                    query.parentId != null -> {
-                        val parentScopeId = ScopeId.create(query.parentId)
-                            .mapLeft { it.toGenericApplicationError() }
-                            .bind()
-                        scopeRepository.findByParentId(parentScopeId, offset = 0, limit = 1000)
-                            .mapLeft { _ ->
-                                ScopeManagementApplicationError.PersistenceError.StorageUnavailable(
-                                    operation = "findByParentId",
-                                )
-                            }
-                            .bind()
-                    }
-                    query.limit != 100 || query.offset > 0 -> {
-                        // Use pagination - get all scopes with offset and limit
-                        scopeRepository.findAll(query.offset, query.limit)
-                            .mapLeft { _ ->
-                                ScopeManagementApplicationError.PersistenceError.StorageUnavailable(
-                                    operation = "findAll",
-                                )
-                            }
-                            .bind()
-                    }
-                    else -> {
-                        // Default behavior - get root scopes only
-                        scopeRepository.findAllRoot()
-                            .mapLeft { _ ->
-                                ScopeManagementApplicationError.PersistenceError.StorageUnavailable(
-                                    operation = "findAllRoot",
-                                )
-                            }
-                            .bind()
-                    }
-                }
-
-                // Filter scopes based on the query
-                val filteredScopes = scopesToFilter.filter { scope ->
-                    evaluator.evaluate(ast, scope.aspects)
-                }
-
-                // Map to DTOs
-                val result = filteredScopes.map { scope ->
-                    ScopeMapper.toDto(scope)
-=======
             // Get scopes to filter
             val scopesToFilter = when {
                 query.parentId != null -> {
@@ -158,12 +80,10 @@
                             ScopesError.SystemError(
                                 errorType = ScopesError.SystemError.SystemErrorType.EXTERNAL_SERVICE_ERROR,
                                 service = SCOPE_REPOSITORY_SERVICE,
-                                cause = error as? Throwable,
                                 context = mapOf(
                                     "operation" to "findByParentId",
                                     "parentId" to parentScopeId.value.toString(),
                                 ),
-                                occurredAt = Clock.System.now(),
                             )
                         }
                         .bind()
@@ -175,13 +95,11 @@
                             ScopesError.SystemError(
                                 errorType = ScopesError.SystemError.SystemErrorType.EXTERNAL_SERVICE_ERROR,
                                 service = SCOPE_REPOSITORY_SERVICE,
-                                cause = error as? Throwable,
                                 context = mapOf(
                                     "operation" to "findAll",
                                     "offset" to query.offset,
                                     "limit" to query.limit,
                                 ),
-                                occurredAt = Clock.System.now(),
                             )
                         }
                         .bind()
@@ -193,60 +111,35 @@
                             ScopesError.SystemError(
                                 errorType = ScopesError.SystemError.SystemErrorType.EXTERNAL_SERVICE_ERROR,
                                 service = SCOPE_REPOSITORY_SERVICE,
-                                cause = error as? Throwable,
                                 context = mapOf("operation" to "findAllRoot"),
-                                occurredAt = Clock.System.now(),
                             )
                         }
                         .bind()
->>>>>>> 17729613
                 }
+            }
 
-                logger.info(
-                    "Successfully filtered scopes with query",
-                    mapOf(
-                        "query" to query.query,
-                        "parentId" to (query.parentId ?: "none"),
-                        "totalScopes" to scopesToFilter.size,
-                        "filteredScopes" to result.size,
-                    ),
-                )
+            // Filter scopes based on the query
+            val filteredScopes = scopesToFilter.filter { scope ->
+                evaluator.evaluate(ast, scope.aspects)
+            }
 
-                result
+            // Map to DTOs
+            val result = filteredScopes.map { scope ->
+                ScopeMapper.toDto(scope)
             }
-        }.onLeft { error ->
-            logger.error(
-                "Failed to filter scopes with query",
+
+            logger.info(
+                "Successfully filtered scopes with query",
                 mapOf(
                     "query" to query.query,
                     "parentId" to (query.parentId ?: "none"),
-                    "error" to (error::class.qualifiedName ?: error::class.simpleName ?: "UnknownError"),
-                    "message" to error.toString(),
+                    "totalScopes" to scopesToFilter.size,
+                    "filteredScopes" to result.size,
                 ),
             )
+
+            result
         }
-<<<<<<< HEAD
-
-    private fun formatParseError(error: QueryParseError): String = when (error) {
-        is QueryParseError.EmptyQuery ->
-            "Query cannot be empty"
-        is QueryParseError.UnexpectedCharacter ->
-            "Unexpected character '${error.char}' at position ${error.position}"
-        is QueryParseError.UnterminatedString ->
-            "Unterminated string at position ${error.position}"
-        is QueryParseError.UnexpectedToken ->
-            "Unexpected token at position ${error.position}"
-        is QueryParseError.MissingClosingParen ->
-            "Missing closing parenthesis at position ${error.position}"
-        is QueryParseError.ExpectedExpression ->
-            "Expected expression at position ${error.position}"
-        is QueryParseError.ExpectedIdentifier ->
-            "Expected identifier at position ${error.position}"
-        is QueryParseError.ExpectedOperator ->
-            "Expected operator at position ${error.position}"
-        is QueryParseError.ExpectedValue ->
-            "Expected value at position ${error.position}"
-=======
     }.onLeft { error ->
         logger.error(
             "Failed to filter scopes with query",
@@ -257,6 +150,5 @@
                 "message" to error.toString(),
             ),
         )
->>>>>>> 17729613
     }
 }