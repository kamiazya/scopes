--- conflicted
+++ resolved
@@ -2,22 +2,13 @@
 
 import arrow.core.Either
 import arrow.core.raise.either
-<<<<<<< HEAD
-=======
 import io.github.kamiazya.scopes.contracts.scopemanagement.errors.ScopeContractError
-import io.github.kamiazya.scopes.platform.application.handler.CommandHandler
->>>>>>> e74811e3
 import io.github.kamiazya.scopes.platform.application.port.TransactionManager
 import io.github.kamiazya.scopes.platform.observability.logging.Logger
 import io.github.kamiazya.scopes.scopemanagement.application.command.dto.context.UpdateContextViewCommand
 import io.github.kamiazya.scopes.scopemanagement.application.dto.context.ContextViewDto
-<<<<<<< HEAD
-import io.github.kamiazya.scopes.scopemanagement.application.error.ScopeManagementApplicationError
 import io.github.kamiazya.scopes.scopemanagement.application.handler.BaseCommandHandler
-import io.github.kamiazya.scopes.scopemanagement.application.service.error.CentralizedErrorMappingService
-=======
 import io.github.kamiazya.scopes.scopemanagement.application.mapper.ApplicationErrorMapper
->>>>>>> e74811e3
 import io.github.kamiazya.scopes.scopemanagement.domain.repository.ContextViewRepository
 import io.github.kamiazya.scopes.scopemanagement.domain.valueobject.ContextViewFilter
 import io.github.kamiazya.scopes.scopemanagement.domain.valueobject.ContextViewKey
@@ -26,44 +17,104 @@
 
 /**
  * Handler for updating an existing context view.
- * Uses BaseCommandHandler for common functionality and centralized error mapping.
+ * Uses BaseCommandHandler for common functionality and ApplicationErrorMapper
+ * for error mapping to contract errors.
  *
  * This handler validates the input, retrieves the existing context view,
  * applies the updates, and persists the changes.
  */
-<<<<<<< HEAD
-class UpdateContextViewHandler(private val contextViewRepository: ContextViewRepository, transactionManager: TransactionManager, logger: Logger) :
-    BaseCommandHandler<UpdateContextViewCommand, ContextViewDto>(transactionManager, logger) {
-
-    private val errorMappingService = CentralizedErrorMappingService()
-
-    override suspend fun executeCommand(command: UpdateContextViewCommand): Either<ScopeManagementApplicationError, ContextViewDto> = either {
+class UpdateContextViewHandler(
+    private val contextViewRepository: ContextViewRepository,
+    private val applicationErrorMapper: ApplicationErrorMapper,
+    transactionManager: TransactionManager,
+    logger: Logger,
+) : BaseCommandHandler<UpdateContextViewCommand, ContextViewDto>(transactionManager, logger) {
+
+    override suspend fun executeCommand(command: UpdateContextViewCommand): Either<ScopeContractError, ContextViewDto> = either {
+        logger.info(
+            "Updating context view",
+            mapOf(
+                "key" to command.key,
+                "name" to command.name,
+                "filter" to command.filter,
+                "description" to command.description,
+            ),
+        )
+        
         // Validate and create key value object
         val key = ContextViewKey.create(command.key)
-            .mapLeft { errorMappingService.mapDomainError(it, "update-context-key") }
+            .mapLeft { error ->
+                logger.error(
+                    "Invalid context view key",
+                    mapOf(
+                        "key" to command.key,
+                        "error" to error.toString(),
+                    ),
+                )
+                applicationErrorMapper.mapDomainError(error)
+            }
             .bind()
 
         // Retrieve existing context view
         val existingContextView = contextViewRepository.findByKey(key).fold(
-            { _ -> raise(ScopeManagementApplicationError.PersistenceError.StorageUnavailable("find-context-view")) },
-            { it },
-        ) ?: raise(
-            ScopeManagementApplicationError.PersistenceError.NotFound(
-                entityType = "ContextView",
-                entityId = command.key,
-            ),
+            { error ->
+                logger.error(
+                    "Failed to find context view",
+                    mapOf(
+                        "key" to command.key,
+                        "error" to error.toString(),
+                    ),
+                )
+                raise(
+                    ScopeContractError.SystemError.ServiceUnavailable(
+                        service = "context-view-repository",
+                    ),
+                )
+            },
+            { context ->
+                if (context == null) {
+                    logger.error(
+                        "Context view not found",
+                        mapOf("key" to command.key),
+                    )
+                    raise(
+                        ScopeContractError.BusinessError.ContextNotFound(
+                            contextKey = command.key,
+                        ),
+                    )
+                }
+                context
+            },
         )
 
         // Prepare updated values
         val updatedName = command.name?.let { newName ->
             ContextViewName.create(newName)
-                .mapLeft { errorMappingService.mapDomainError(it, "update-context-name") }
+                .mapLeft { error ->
+                    logger.error(
+                        "Invalid context view name",
+                        mapOf(
+                            "name" to newName,
+                            "error" to error.toString(),
+                        ),
+                    )
+                    applicationErrorMapper.mapDomainError(error)
+                }
                 .bind()
         } ?: existingContextView.name
 
         val updatedFilter = command.filter?.let { newFilter ->
             ContextViewFilter.create(newFilter)
-                .mapLeft { errorMappingService.mapDomainError(it, "update-context-filter") }
+                .mapLeft { error ->
+                    logger.error(
+                        "Invalid context view filter",
+                        mapOf(
+                            "filter" to newFilter,
+                            "error" to error.toString(),
+                        ),
+                    )
+                    applicationErrorMapper.mapDomainError(error)
+                }
                 .bind()
         } ?: existingContextView.filter
 
@@ -85,19 +136,59 @@
             updatedContextView = if (command.description.isNullOrEmpty()) {
                 // Clear description by passing empty string
                 updatedContextView.updateDescription("", Clock.System.now())
-                    .mapLeft { errorMappingService.mapDomainError(it, "update-context-description") }
+                    .mapLeft { error ->
+                        logger.error(
+                            "Failed to clear context view description",
+                            mapOf(
+                                "key" to command.key,
+                                "error" to error.toString(),
+                            ),
+                        )
+                        applicationErrorMapper.mapDomainError(error)
+                    }
                     .bind()
             } else {
                 updatedContextView.updateDescription(command.description, Clock.System.now())
-                    .mapLeft { errorMappingService.mapDomainError(it, "update-context-description") }
+                    .mapLeft { error ->
+                        logger.error(
+                            "Failed to update context view description",
+                            mapOf(
+                                "key" to command.key,
+                                "description" to command.description,
+                                "error" to error.toString(),
+                            ),
+                        )
+                        applicationErrorMapper.mapDomainError(error)
+                    }
                     .bind()
             }
         }
 
         // Save to repository (using save method for updates)
         val saved = contextViewRepository.save(updatedContextView).fold(
-            { _ -> raise(ScopeManagementApplicationError.PersistenceError.StorageUnavailable("save-context-view")) },
-            { it },
+            { error ->
+                logger.error(
+                    "Failed to save updated context view",
+                    mapOf(
+                        "key" to command.key,
+                        "error" to error.toString(),
+                    ),
+                )
+                raise(
+                    ScopeContractError.SystemError.ServiceUnavailable(
+                        service = "context-view-repository",
+                    ),
+                )
+            },
+            { saved -> saved },
+        )
+
+        logger.info(
+            "Context view updated successfully",
+            mapOf(
+                "key" to saved.key.value,
+                "id" to saved.id.value.toString(),
+            ),
         )
 
         // Map to DTO
@@ -110,101 +201,5 @@
             createdAt = saved.createdAt,
             updatedAt = saved.updatedAt,
         )
-=======
-class UpdateContextViewHandler(
-    private val contextViewRepository: ContextViewRepository,
-    private val transactionManager: TransactionManager,
-    private val applicationErrorMapper: ApplicationErrorMapper,
-) : CommandHandler<UpdateContextViewCommand, ScopeContractError, ContextViewDto> {
-
-    override suspend operator fun invoke(command: UpdateContextViewCommand): Either<ScopeContractError, ContextViewDto> = transactionManager.inTransaction {
-        either {
-            // Validate and create key value object
-            val key = ContextViewKey.create(command.key)
-                .mapLeft { applicationErrorMapper.mapDomainError(it) }
-                .bind()
-
-            // Retrieve existing context view
-            val existingContextView = contextViewRepository.findByKey(key).fold(
-                { _ ->
-                    raise(
-                        ScopeContractError.SystemError.ServiceUnavailable(
-                            service = "context-view-repository",
-                        ),
-                    )
-                },
-                { context ->
-                    context ?: raise(
-                        ScopeContractError.BusinessError.ContextNotFound(
-                            contextKey = command.key,
-                        ),
-                    )
-                },
-            )
-
-            // Prepare updated values
-            val updatedName = command.name?.let { newName ->
-                ContextViewName.create(newName)
-                    .mapLeft { applicationErrorMapper.mapDomainError(it) }
-                    .bind()
-            } ?: existingContextView.name
-
-            val updatedFilter = command.filter?.let { newFilter ->
-                ContextViewFilter.create(newFilter)
-                    .mapLeft { applicationErrorMapper.mapDomainError(it) }
-                    .bind()
-            } ?: existingContextView.filter
-
-            // Handle description update logic
-            val shouldUpdateDescription = command.description != null
-
-            // Update the context view using the entity's update methods
-            var updatedContextView = existingContextView
-
-            if (command.name != null) {
-                updatedContextView = updatedContextView.updateName(updatedName, Clock.System.now())
-            }
-
-            if (command.filter != null) {
-                updatedContextView = updatedContextView.updateFilter(updatedFilter, Clock.System.now())
-            }
-
-            if (shouldUpdateDescription) {
-                updatedContextView = if (command.description.isNullOrEmpty()) {
-                    // Clear description by passing empty string
-                    updatedContextView.updateDescription("", Clock.System.now())
-                        .mapLeft { applicationErrorMapper.mapDomainError(it) }
-                        .bind()
-                } else {
-                    updatedContextView.updateDescription(command.description, Clock.System.now())
-                        .mapLeft { applicationErrorMapper.mapDomainError(it) }
-                        .bind()
-                }
-            }
-
-            // Save to repository (using save method for updates)
-            val saved = contextViewRepository.save(updatedContextView).fold(
-                { _ ->
-                    raise(
-                        ScopeContractError.SystemError.ServiceUnavailable(
-                            service = "context-view-repository",
-                        ),
-                    )
-                },
-                { saved -> saved },
-            )
-
-            // Map to DTO
-            ContextViewDto(
-                id = saved.id.value.toString(),
-                key = saved.key.value,
-                name = saved.name.value,
-                filter = saved.filter.expression,
-                description = saved.description?.value,
-                createdAt = saved.createdAt,
-                updatedAt = saved.updatedAt,
-            )
-        }
->>>>>>> e74811e3
     }
 }