package io.github.kamiazya.scopes.scopemanagement.application.command.handler.context

import arrow.core.Either
import arrow.core.raise.either
<<<<<<< HEAD
=======
import io.github.kamiazya.scopes.contracts.scopemanagement.errors.ScopeContractError
import io.github.kamiazya.scopes.platform.application.handler.CommandHandler
>>>>>>> e74811e3
import io.github.kamiazya.scopes.platform.application.port.TransactionManager
import io.github.kamiazya.scopes.platform.observability.logging.Logger
import io.github.kamiazya.scopes.scopemanagement.application.command.dto.context.CreateContextViewCommand
import io.github.kamiazya.scopes.scopemanagement.application.dto.context.ContextViewDto
<<<<<<< HEAD
import io.github.kamiazya.scopes.scopemanagement.application.error.ScopeManagementApplicationError
import io.github.kamiazya.scopes.scopemanagement.application.handler.BaseCommandHandler
import io.github.kamiazya.scopes.scopemanagement.application.service.error.CentralizedErrorMappingService
=======
import io.github.kamiazya.scopes.scopemanagement.application.mapper.ApplicationErrorMapper
>>>>>>> e74811e3
import io.github.kamiazya.scopes.scopemanagement.domain.entity.ContextView
import io.github.kamiazya.scopes.scopemanagement.domain.repository.ContextViewRepository
import io.github.kamiazya.scopes.scopemanagement.domain.valueobject.ContextViewFilter
import io.github.kamiazya.scopes.scopemanagement.domain.valueobject.ContextViewKey
import io.github.kamiazya.scopes.scopemanagement.domain.valueobject.ContextViewName
import kotlinx.datetime.Clock

/**
 * Handler for creating a new context view.
 * Uses BaseCommandHandler for common functionality and centralized error mapping.
 *
 * This handler validates the input, ensures the key is unique,
 * validates the filter syntax, and persists the new context view.
 */
<<<<<<< HEAD
class CreateContextViewHandler(private val contextViewRepository: ContextViewRepository, transactionManager: TransactionManager, logger: Logger) :
    BaseCommandHandler<CreateContextViewCommand, ContextViewDto>(transactionManager, logger) {

    private val errorMappingService = CentralizedErrorMappingService()

    override suspend fun executeCommand(command: CreateContextViewCommand): Either<ScopeManagementApplicationError, ContextViewDto> = either {
        fun raiseStorageError(operation: String): Nothing = raise(ScopeManagementApplicationError.PersistenceError.StorageUnavailable(operation))
        // Validate and create value objects
        val key = ContextViewKey.create(command.key)
            .mapLeft { errorMappingService.mapDomainError(it, "create-context-key") }
            .bind()
        val name = ContextViewName.create(command.name)
            .mapLeft { errorMappingService.mapDomainError(it, "create-context-name") }
            .bind()
        val filter = ContextViewFilter.create(command.filter)
            .mapLeft { errorMappingService.mapDomainError(it, "create-context-filter") }
            .bind()

        // Create the context view
        val contextView = ContextView.create(
            key = key,
            name = name,
            filter = filter,
            description = command.description,
            now = Clock.System.now(),
        ).mapLeft { errorMappingService.mapDomainError(it, "create-context-entity") }.bind()

        // Save to repository
        val saved = contextViewRepository.save(contextView).fold(
            { _ -> raiseStorageError("save-context-view") },
            { it },
        )

        // Map to DTO
        ContextViewDto(
            id = saved.id.value.toString(),
            key = saved.key.value,
            name = saved.name.value,
            filter = saved.filter.expression,
            description = saved.description?.value,
            createdAt = saved.createdAt,
            updatedAt = saved.updatedAt,
        )
=======
class CreateContextViewHandler(
    private val contextViewRepository: ContextViewRepository,
    private val transactionManager: TransactionManager,
    private val applicationErrorMapper: ApplicationErrorMapper,
) : CommandHandler<CreateContextViewCommand, ScopeContractError, ContextViewDto> {

    override suspend operator fun invoke(command: CreateContextViewCommand): Either<ScopeContractError, ContextViewDto> = transactionManager.inTransaction {
        either {
            // Validate and create value objects
            val key = ContextViewKey.create(command.key)
                .mapLeft { applicationErrorMapper.mapDomainError(it) }
                .bind()
            val name = ContextViewName.create(command.name)
                .mapLeft { applicationErrorMapper.mapDomainError(it) }
                .bind()
            val filter = ContextViewFilter.create(command.filter)
                .mapLeft { applicationErrorMapper.mapDomainError(it) }
                .bind()

            // Create the context view
            val contextView = ContextView.create(
                key = key,
                name = name,
                filter = filter,
                description = command.description,
                now = Clock.System.now(),
            ).mapLeft { applicationErrorMapper.mapDomainError(it) }.bind()

            // Save to repository
            val saved = contextViewRepository.save(contextView).fold(
                { _ ->
                    raise(
                        ScopeContractError.SystemError.ServiceUnavailable(
                            service = "context-view-repository",
                        ),
                    )
                },
                { it },
            )

            // Map to DTO
            ContextViewDto(
                id = saved.id.value.toString(),
                key = saved.key.value,
                name = saved.name.value,
                filter = saved.filter.expression,
                description = saved.description?.value,
                createdAt = saved.createdAt,
                updatedAt = saved.updatedAt,
            )
        }
>>>>>>> e74811e3
    }
}<|MERGE_RESOLUTION|>--- conflicted
+++ resolved
@@ -2,22 +2,13 @@
 
 import arrow.core.Either
 import arrow.core.raise.either
-<<<<<<< HEAD
-=======
 import io.github.kamiazya.scopes.contracts.scopemanagement.errors.ScopeContractError
-import io.github.kamiazya.scopes.platform.application.handler.CommandHandler
->>>>>>> e74811e3
 import io.github.kamiazya.scopes.platform.application.port.TransactionManager
 import io.github.kamiazya.scopes.platform.observability.logging.Logger
 import io.github.kamiazya.scopes.scopemanagement.application.command.dto.context.CreateContextViewCommand
 import io.github.kamiazya.scopes.scopemanagement.application.dto.context.ContextViewDto
-<<<<<<< HEAD
-import io.github.kamiazya.scopes.scopemanagement.application.error.ScopeManagementApplicationError
 import io.github.kamiazya.scopes.scopemanagement.application.handler.BaseCommandHandler
-import io.github.kamiazya.scopes.scopemanagement.application.service.error.CentralizedErrorMappingService
-=======
 import io.github.kamiazya.scopes.scopemanagement.application.mapper.ApplicationErrorMapper
->>>>>>> e74811e3
 import io.github.kamiazya.scopes.scopemanagement.domain.entity.ContextView
 import io.github.kamiazya.scopes.scopemanagement.domain.repository.ContextViewRepository
 import io.github.kamiazya.scopes.scopemanagement.domain.valueobject.ContextViewFilter
@@ -27,28 +18,67 @@
 
 /**
  * Handler for creating a new context view.
- * Uses BaseCommandHandler for common functionality and centralized error mapping.
+ * Uses BaseCommandHandler for common functionality and ApplicationErrorMapper
+ * for error mapping to contract errors.
  *
  * This handler validates the input, ensures the key is unique,
  * validates the filter syntax, and persists the new context view.
  */
-<<<<<<< HEAD
-class CreateContextViewHandler(private val contextViewRepository: ContextViewRepository, transactionManager: TransactionManager, logger: Logger) :
-    BaseCommandHandler<CreateContextViewCommand, ContextViewDto>(transactionManager, logger) {
+class CreateContextViewHandler(
+    private val contextViewRepository: ContextViewRepository,
+    private val applicationErrorMapper: ApplicationErrorMapper,
+    transactionManager: TransactionManager,
+    logger: Logger,
+) : BaseCommandHandler<CreateContextViewCommand, ContextViewDto>(transactionManager, logger) {
 
-    private val errorMappingService = CentralizedErrorMappingService()
-
-    override suspend fun executeCommand(command: CreateContextViewCommand): Either<ScopeManagementApplicationError, ContextViewDto> = either {
-        fun raiseStorageError(operation: String): Nothing = raise(ScopeManagementApplicationError.PersistenceError.StorageUnavailable(operation))
+    override suspend fun executeCommand(command: CreateContextViewCommand): Either<ScopeContractError, ContextViewDto> = either {
+        logger.info(
+            "Creating new context view",
+            mapOf(
+                "key" to command.key,
+                "name" to command.name,
+                "filter" to command.filter,
+            ),
+        )
+        
         // Validate and create value objects
         val key = ContextViewKey.create(command.key)
-            .mapLeft { errorMappingService.mapDomainError(it, "create-context-key") }
+            .mapLeft { error ->
+                logger.error(
+                    "Invalid context view key",
+                    mapOf(
+                        "key" to command.key,
+                        "error" to error.toString(),
+                    ),
+                )
+                applicationErrorMapper.mapDomainError(error)
+            }
             .bind()
+            
         val name = ContextViewName.create(command.name)
-            .mapLeft { errorMappingService.mapDomainError(it, "create-context-name") }
+            .mapLeft { error ->
+                logger.error(
+                    "Invalid context view name",
+                    mapOf(
+                        "name" to command.name,
+                        "error" to error.toString(),
+                    ),
+                )
+                applicationErrorMapper.mapDomainError(error)
+            }
             .bind()
+            
         val filter = ContextViewFilter.create(command.filter)
-            .mapLeft { errorMappingService.mapDomainError(it, "create-context-filter") }
+            .mapLeft { error ->
+                logger.error(
+                    "Invalid context view filter",
+                    mapOf(
+                        "filter" to command.filter,
+                        "error" to error.toString(),
+                    ),
+                )
+                applicationErrorMapper.mapDomainError(error)
+            }
             .bind()
 
         // Create the context view
@@ -58,14 +88,39 @@
             filter = filter,
             description = command.description,
             now = Clock.System.now(),
-        ).mapLeft { errorMappingService.mapDomainError(it, "create-context-entity") }.bind()
+        ).mapLeft { error ->
+            logger.error(
+                "Failed to create context view entity",
+                mapOf(
+                    "key" to command.key,
+                    "error" to error.toString(),
+                ),
+            )
+            applicationErrorMapper.mapDomainError(error)
+        }.bind()
 
         // Save to repository
-        val saved = contextViewRepository.save(contextView).fold(
-            { _ -> raiseStorageError("save-context-view") },
-            { it },
+        val saved = contextViewRepository.save(contextView)
+            .mapLeft { error ->
+                logger.error(
+                    "Failed to save context view",
+                    mapOf(
+                        "key" to command.key,
+                        "error" to error.toString(),
+                    ),
+                )
+                applicationErrorMapper.mapDomainError(error)
+            }
+            .bind()
+
+        logger.info(
+            "Context view created successfully",
+            mapOf(
+                "id" to saved.id.value.toString(),
+                "key" to saved.key.value,
+            ),
         )
-
+        
         // Map to DTO
         ContextViewDto(
             id = saved.id.value.toString(),
@@ -76,58 +131,5 @@
             createdAt = saved.createdAt,
             updatedAt = saved.updatedAt,
         )
-=======
-class CreateContextViewHandler(
-    private val contextViewRepository: ContextViewRepository,
-    private val transactionManager: TransactionManager,
-    private val applicationErrorMapper: ApplicationErrorMapper,
-) : CommandHandler<CreateContextViewCommand, ScopeContractError, ContextViewDto> {
-
-    override suspend operator fun invoke(command: CreateContextViewCommand): Either<ScopeContractError, ContextViewDto> = transactionManager.inTransaction {
-        either {
-            // Validate and create value objects
-            val key = ContextViewKey.create(command.key)
-                .mapLeft { applicationErrorMapper.mapDomainError(it) }
-                .bind()
-            val name = ContextViewName.create(command.name)
-                .mapLeft { applicationErrorMapper.mapDomainError(it) }
-                .bind()
-            val filter = ContextViewFilter.create(command.filter)
-                .mapLeft { applicationErrorMapper.mapDomainError(it) }
-                .bind()
-
-            // Create the context view
-            val contextView = ContextView.create(
-                key = key,
-                name = name,
-                filter = filter,
-                description = command.description,
-                now = Clock.System.now(),
-            ).mapLeft { applicationErrorMapper.mapDomainError(it) }.bind()
-
-            // Save to repository
-            val saved = contextViewRepository.save(contextView).fold(
-                { _ ->
-                    raise(
-                        ScopeContractError.SystemError.ServiceUnavailable(
-                            service = "context-view-repository",
-                        ),
-                    )
-                },
-                { it },
-            )
-
-            // Map to DTO
-            ContextViewDto(
-                id = saved.id.value.toString(),
-                key = saved.key.value,
-                name = saved.name.value,
-                filter = saved.filter.expression,
-                description = saved.description?.value,
-                createdAt = saved.createdAt,
-                updatedAt = saved.updatedAt,
-            )
-        }
->>>>>>> e74811e3
     }
 }