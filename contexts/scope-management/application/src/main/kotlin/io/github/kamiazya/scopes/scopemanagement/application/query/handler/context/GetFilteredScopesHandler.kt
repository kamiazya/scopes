package io.github.kamiazya.scopes.scopemanagement.application.query.handler.context

import arrow.core.Either
import arrow.core.raise.either
import io.github.kamiazya.scopes.platform.application.handler.QueryHandler
import io.github.kamiazya.scopes.platform.application.port.TransactionManager
import io.github.kamiazya.scopes.platform.observability.logging.Logger
import io.github.kamiazya.scopes.scopemanagement.application.dto.scope.ContextViewResult
import io.github.kamiazya.scopes.scopemanagement.application.dto.scope.FilteredScopesResult
import io.github.kamiazya.scopes.scopemanagement.application.dto.scope.ScopeResult
import io.github.kamiazya.scopes.scopemanagement.application.query.dto.GetFilteredScopes
import io.github.kamiazya.scopes.scopemanagement.application.service.ContextAuditService
import io.github.kamiazya.scopes.scopemanagement.domain.entity.ContextView
import io.github.kamiazya.scopes.scopemanagement.domain.entity.Scope
import io.github.kamiazya.scopes.scopemanagement.domain.error.ScopesError
import io.github.kamiazya.scopes.scopemanagement.domain.repository.ActiveContextRepository
import io.github.kamiazya.scopes.scopemanagement.domain.repository.AspectDefinitionRepository
import io.github.kamiazya.scopes.scopemanagement.domain.repository.ContextViewRepository
import io.github.kamiazya.scopes.scopemanagement.domain.repository.ScopeRepository
import io.github.kamiazya.scopes.scopemanagement.domain.service.filter.FilterEvaluationService
import io.github.kamiazya.scopes.scopemanagement.domain.valueobject.ContextViewKey

/**
 * Handler for filtering scopes based on a context view.
 * Applies the filter defined in a context view to retrieve matching scopes.
 */
class GetFilteredScopesHandler(
    private val scopeRepository: ScopeRepository,
    private val contextViewRepository: ContextViewRepository,
    private val activeContextRepository: ActiveContextRepository,
    private val aspectDefinitionRepository: AspectDefinitionRepository,
    private val contextAuditService: ContextAuditService,
    private val transactionManager: TransactionManager,
    private val logger: Logger,
    private val filterEvaluationService: FilterEvaluationService = FilterEvaluationService(),
) : QueryHandler<GetFilteredScopes, ScopesError, FilteredScopesResult> {

    override suspend operator fun invoke(query: GetFilteredScopes): Either<ScopesError, FilteredScopesResult> = transactionManager.inReadOnlyTransaction {
        logger.debug(
            "Getting filtered scopes",
            mapOf(
                "contextKey" to (query.contextKey ?: "active"),
                "offset" to query.offset,
                "limit" to query.limit,
            ),
        )
        either {
            // Get the context view to use
            val contextView: ContextView? = when {
                query.contextKey != null -> {
                    // Create ContextViewKey from string
                    val contextViewKey = ContextViewKey.create(query.contextKey).bind()

                    // Use specified context
                    contextViewRepository.findByKey(contextViewKey)
                        .mapLeft { _ ->
                            ScopesError.SystemError(
                                errorType = ScopesError.SystemError.SystemErrorType.EXTERNAL_SERVICE_ERROR,
                                service = "context-repository",
                                context = mapOf("operation" to "find-context-view", "key" to query.contextKey),
                            )
                        }
                        .bind()
                }
                else -> {
                    // Use active context if available
                    activeContextRepository.getActiveContext()
                        .mapLeft { _ ->
                            ScopesError.SystemError(
                                errorType = ScopesError.SystemError.SystemErrorType.EXTERNAL_SERVICE_ERROR,
                                service = "active-context-repository",
                                context = mapOf("operation" to "get-active-context"),
                            )
                        }
                        .bind()
                }
            }

            // Get all scopes with pagination
            val allScopes = scopeRepository.findAll(query.offset, query.limit)
                .mapLeft { _ ->
                    ScopesError.SystemError(
                        errorType = ScopesError.SystemError.SystemErrorType.EXTERNAL_SERVICE_ERROR,
                        service = "scope-repository",
                        context = mapOf("operation" to "find-all-scopes", "offset" to query.offset, "limit" to query.limit),
                    )
                }
                .bind()

            // Get total count - use findAll() and count since there's no count() method
            val totalCount = allScopes.size

            // Apply filter if we have a context view
            val filteredScopes = if (contextView != null) {
                // Get aspect definitions for type-aware comparison
                val aspectDefinitions = aspectDefinitionRepository.findAll()
                    .mapLeft { _ ->
                        ScopesError.SystemError(
                            errorType = ScopesError.SystemError.SystemErrorType.EXTERNAL_SERVICE_ERROR,
                            service = "aspect-repository",
                            context = mapOf("operation" to "load-aspect-definitions"),
                        )
                    }
                    .bind()
                    .associateBy { def -> def.key.value }

                // Use the domain-rich filter method
                val filtered = contextView.filterScopes(allScopes, aspectDefinitions, filterEvaluationService)
                    .mapLeft { _ ->
                        ScopesError.SystemError(
                            errorType = ScopesError.SystemError.SystemErrorType.EXTERNAL_SERVICE_ERROR,
                            service = "filter-evaluation",
                            context = mapOf("operation" to "apply-filter", "filter" to contextView.filter.expression),
                        )
                    }
                    .bind()

                // Publish audit event for context usage (non-blocking)
                contextAuditService.publishContextApplied(
                    contextView = contextView,
                    scopeCount = filtered.size,
                    totalScopeCount = totalCount,
<<<<<<< HEAD
                    appliedBy = null, // Future enhancement: Add user context when authentication is implemented
                ).fold(
                    { _ ->
                        // Note: Context event publishing failure is non-critical
                        // Future enhancement: Add structured logging when needed
=======
                    appliedBy = null, // User context not yet implemented - will be added when authentication is implemented
                ).fold(
                    { error ->
                        logger.warn(
                            "Failed to publish context applied event",
                            mapOf(
                                "contextKey" to contextView.key.value,
                                "error" to (error::class.qualifiedName ?: error::class.simpleName ?: "UnknownError"),
                                "message" to error.toString(),
                            ),
                        )
>>>>>>> d670accd
                    },
                    { },
                )

                filtered
            } else {
                // No filter applied
                allScopes
            }

            // Map to DTOs
            val scopeResults = filteredScopes.map { scope ->
                toScopeResult(scope)
            }

            val contextViewResult = contextView?.let { cv ->
                // Check if this is the active context
                val activeContextId = activeContextRepository.getActiveContext().fold(
                    { null },
                    { it?.id },
                )

                toContextViewResult(cv, isActive = cv.id == activeContextId)
            }

            val result = FilteredScopesResult(
                scopes = scopeResults,
                appliedContext = contextViewResult,
                totalCount = totalCount,
                filteredCount = filteredScopes.size,
            )

            logger.info(
                "Successfully filtered scopes",
                mapOf(
                    "contextKey" to (contextView?.key?.value ?: "none"),
                    "totalScopes" to totalCount,
                    "filteredScopes" to filteredScopes.size,
                    "offset" to query.offset,
                    "limit" to query.limit,
                ),
            )

            result
        }
    }.onLeft { error ->
        logger.error(
            "Failed to get filtered scopes",
            mapOf(
                "contextKey" to (query.contextKey ?: "active"),
                "error" to (error::class.qualifiedName ?: error::class.simpleName ?: "UnknownError"),
                "message" to error.toString(),
            ),
        )
    }

    private fun toScopeResult(scope: Scope): ScopeResult = ScopeResult(
        id = scope.id.value.toString(),
        title = scope.title.value,
        description = scope.description?.value,
        parentId = scope.parentId?.value?.toString(),
        aspects = scope.aspects.toMap().mapKeys { it.key.value }
            .mapValues { it.value.toList().map { v -> v.value } },
        createdAt = scope.createdAt,
        updatedAt = scope.updatedAt,
    )

    private fun toContextViewResult(contextView: ContextView, isActive: Boolean): ContextViewResult = ContextViewResult(
        id = contextView.id.value.toString(),
        key = contextView.key.value,
        name = contextView.name.value,
        filterExpression = contextView.filter.expression,
        description = contextView.description?.value,
        isActive = isActive,
        createdAt = contextView.createdAt,
        updatedAt = contextView.updatedAt,
    )
}<|MERGE_RESOLUTION|>--- conflicted
+++ resolved
@@ -120,13 +120,6 @@
                     contextView = contextView,
                     scopeCount = filtered.size,
                     totalScopeCount = totalCount,
-<<<<<<< HEAD
-                    appliedBy = null, // Future enhancement: Add user context when authentication is implemented
-                ).fold(
-                    { _ ->
-                        // Note: Context event publishing failure is non-critical
-                        // Future enhancement: Add structured logging when needed
-=======
                     appliedBy = null, // User context not yet implemented - will be added when authentication is implemented
                 ).fold(
                     { error ->
@@ -138,7 +131,6 @@
                                 "message" to error.toString(),
                             ),
                         )
->>>>>>> d670accd
                     },
                     { },
                 )
