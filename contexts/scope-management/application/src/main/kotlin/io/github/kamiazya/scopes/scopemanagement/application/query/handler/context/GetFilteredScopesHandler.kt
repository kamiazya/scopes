package io.github.kamiazya.scopes.scopemanagement.application.query.handler.context

import arrow.core.Either
import arrow.core.raise.either
import io.github.kamiazya.scopes.platform.application.handler.QueryHandler
import io.github.kamiazya.scopes.platform.application.port.TransactionManager
import io.github.kamiazya.scopes.platform.observability.logging.Logger
import io.github.kamiazya.scopes.scopemanagement.application.dto.scope.ContextViewResult
import io.github.kamiazya.scopes.scopemanagement.application.dto.scope.FilteredScopesResult
import io.github.kamiazya.scopes.scopemanagement.application.dto.scope.ScopeResult
import io.github.kamiazya.scopes.scopemanagement.application.error.ScopeManagementApplicationError
import io.github.kamiazya.scopes.scopemanagement.application.error.toGenericApplicationError
import io.github.kamiazya.scopes.scopemanagement.application.query.dto.GetFilteredScopes
import io.github.kamiazya.scopes.scopemanagement.application.service.ContextAuditService
import io.github.kamiazya.scopes.scopemanagement.domain.entity.ContextView
import io.github.kamiazya.scopes.scopemanagement.domain.entity.Scope
import io.github.kamiazya.scopes.scopemanagement.domain.repository.ActiveContextRepository
import io.github.kamiazya.scopes.scopemanagement.domain.repository.AspectDefinitionRepository
import io.github.kamiazya.scopes.scopemanagement.domain.repository.ContextViewRepository
import io.github.kamiazya.scopes.scopemanagement.domain.repository.ScopeRepository
import io.github.kamiazya.scopes.scopemanagement.domain.service.filter.FilterEvaluationService
import io.github.kamiazya.scopes.scopemanagement.domain.valueobject.ContextViewKey

/**
 * Handler for filtering scopes based on a context view.
 * Applies the filter defined in a context view to retrieve matching scopes.
 */
class GetFilteredScopesHandler(
    private val scopeRepository: ScopeRepository,
    private val contextViewRepository: ContextViewRepository,
    private val activeContextRepository: ActiveContextRepository,
    private val aspectDefinitionRepository: AspectDefinitionRepository,
    private val contextAuditService: ContextAuditService,
    private val transactionManager: TransactionManager,
    private val logger: Logger,
    private val filterEvaluationService: FilterEvaluationService = FilterEvaluationService(),
) : QueryHandler<GetFilteredScopes, ScopeManagementApplicationError, FilteredScopesResult> {

    override suspend operator fun invoke(query: GetFilteredScopes): Either<ScopeManagementApplicationError, FilteredScopesResult> =
        transactionManager.inReadOnlyTransaction {
            logger.debug(
                "Getting filtered scopes",
                mapOf(
                    "contextKey" to (query.contextKey ?: "active"),
                    "offset" to query.offset,
                    "limit" to query.limit,
                ),
            )
            either {
                // Get the context view to use
                val contextView: ContextView? = when {
                    query.contextKey != null -> {
                        // Create ContextViewKey from string
                        val contextViewKey = ContextViewKey.create(query.contextKey)
                            .mapLeft { it.toGenericApplicationError() }
                            .bind()

                        // Use specified context
                        contextViewRepository.findByKey(contextViewKey)
                            .mapLeft { _ ->
                                ScopeManagementApplicationError.PersistenceError.StorageUnavailable(
                                    operation = "find-context-view",
                                )
                            }
                            .bind()
                    }
                    else -> {
                        // Use active context if available
                        activeContextRepository.getActiveContext()
                            .mapLeft { _ ->
                                ScopeManagementApplicationError.PersistenceError.StorageUnavailable(
                                    operation = "get-active-context",
                                )
                            }
                            .bind()
                    }
                }

                // Get all scopes with pagination
                val allScopes = scopeRepository.findAll(query.offset, query.limit)
                    .mapLeft { _ ->
                        ScopeManagementApplicationError.PersistenceError.StorageUnavailable(
                            operation = "find-all-scopes",
                        )
                    }
                    .bind()

                // Get total count - use findAll() and count since there's no count() method
                val totalCount = allScopes.size

                // Apply filter if we have a context view
                val filteredScopes = if (contextView != null) {
                    // Get aspect definitions for type-aware comparison
                    val aspectDefinitions = aspectDefinitionRepository.findAll()
                        .mapLeft { _ ->
                            ScopeManagementApplicationError.PersistenceError.StorageUnavailable(
                                operation = "load-aspect-definitions",
                            )
                        }
                        .bind()
                        .associateBy { def -> def.key.value }

                    // Use the domain-rich filter method
                    val filtered = contextView.filterScopes(allScopes, aspectDefinitions, filterEvaluationService)
                        .mapLeft { _ ->
                            ScopeManagementApplicationError.PersistenceError.StorageUnavailable(
                                operation = "apply-filter",
                            )
                        }
                        .bind()

                    // Publish audit event for context usage (non-blocking)
                    contextAuditService.publishContextApplied(
                        contextView = contextView,
                        scopeCount = filtered.size,
                        totalScopeCount = totalCount,
                        appliedBy = null
                    ).fold(
                        { _ ->
                            logger.warn("Failed to publish context applied event - continuing with filter operation")
                        },
                        { },
                    )

                    filtered
                } else {
                    // No filter applied
                    allScopes
                }

<<<<<<< HEAD
                // Map to DTOs
                val scopeResults = filteredScopes.map { scope ->
                    toScopeResult(scope)
                }
=======
                // Publish audit event for context usage (non-blocking)
                contextAuditService.publishContextApplied(
                    contextView = contextView,
                    scopeCount = filtered.size,
                    totalScopeCount = totalCount,
                    appliedBy = null, // TODO: Add user context to track who applied the filter
                ).fold(
                    { _ ->
                        // TODO: Add proper logging - for now, silently continue
                        // logger.warn("Failed to publish context applied event: $error")
                    },
                    { },
                )
>>>>>>> 17729613

                val contextViewResult = contextView?.let { cv ->
                    // Check if this is the active context
                    val activeContextId = activeContextRepository.getActiveContext().fold(
                        { null },
                        { it?.id },
                    )

                    toContextViewResult(cv, isActive = cv.id == activeContextId)
                }

                val result = FilteredScopesResult(
                    scopes = scopeResults,
                    appliedContext = contextViewResult,
                    totalCount = totalCount,
                    filteredCount = filteredScopes.size,
                )

                logger.info(
                    "Successfully filtered scopes",
                    mapOf(
                        "contextKey" to (contextView?.key?.value ?: "none"),
                        "totalScopes" to totalCount,
                        "filteredScopes" to filteredScopes.size,
                        "offset" to query.offset,
                        "limit" to query.limit,
                    ),
                )

                result
            }
        }.onLeft { error ->
            logger.error(
                "Failed to get filtered scopes",
                mapOf(
                    "contextKey" to (query.contextKey ?: "active"),
                    "error" to (error::class.qualifiedName ?: error::class.simpleName ?: "UnknownError"),
                    "message" to error.toString(),
                ),
            )
        }

    private fun toScopeResult(scope: Scope): ScopeResult = ScopeResult(
        id = scope.id.value.toString(),
        title = scope.title.value,
        description = scope.description?.value,
        parentId = scope.parentId?.value?.toString(),
        aspects = scope.aspects.toMap().mapKeys { it.key.value }
            .mapValues { it.value.toList().map { v -> v.value } },
        createdAt = scope.createdAt,
        updatedAt = scope.updatedAt,
    )

    private fun toContextViewResult(contextView: ContextView, isActive: Boolean): ContextViewResult = ContextViewResult(
        id = contextView.id.value.toString(),
        key = contextView.key.value,
        name = contextView.name.value,
        filterExpression = contextView.filter.expression,
        description = contextView.description?.value,
        isActive = isActive,
        createdAt = contextView.createdAt,
        updatedAt = contextView.updatedAt,
    )
}<|MERGE_RESOLUTION|>--- conflicted
+++ resolved
@@ -8,12 +8,11 @@
 import io.github.kamiazya.scopes.scopemanagement.application.dto.scope.ContextViewResult
 import io.github.kamiazya.scopes.scopemanagement.application.dto.scope.FilteredScopesResult
 import io.github.kamiazya.scopes.scopemanagement.application.dto.scope.ScopeResult
-import io.github.kamiazya.scopes.scopemanagement.application.error.ScopeManagementApplicationError
-import io.github.kamiazya.scopes.scopemanagement.application.error.toGenericApplicationError
 import io.github.kamiazya.scopes.scopemanagement.application.query.dto.GetFilteredScopes
 import io.github.kamiazya.scopes.scopemanagement.application.service.ContextAuditService
 import io.github.kamiazya.scopes.scopemanagement.domain.entity.ContextView
 import io.github.kamiazya.scopes.scopemanagement.domain.entity.Scope
+import io.github.kamiazya.scopes.scopemanagement.domain.error.ScopesError
 import io.github.kamiazya.scopes.scopemanagement.domain.repository.ActiveContextRepository
 import io.github.kamiazya.scopes.scopemanagement.domain.repository.AspectDefinitionRepository
 import io.github.kamiazya.scopes.scopemanagement.domain.repository.ContextViewRepository
@@ -34,106 +33,88 @@
     private val transactionManager: TransactionManager,
     private val logger: Logger,
     private val filterEvaluationService: FilterEvaluationService = FilterEvaluationService(),
-) : QueryHandler<GetFilteredScopes, ScopeManagementApplicationError, FilteredScopesResult> {
-
-    override suspend operator fun invoke(query: GetFilteredScopes): Either<ScopeManagementApplicationError, FilteredScopesResult> =
-        transactionManager.inReadOnlyTransaction {
-            logger.debug(
-                "Getting filtered scopes",
-                mapOf(
-                    "contextKey" to (query.contextKey ?: "active"),
-                    "offset" to query.offset,
-                    "limit" to query.limit,
-                ),
-            )
-            either {
-                // Get the context view to use
-                val contextView: ContextView? = when {
-                    query.contextKey != null -> {
-                        // Create ContextViewKey from string
-                        val contextViewKey = ContextViewKey.create(query.contextKey)
-                            .mapLeft { it.toGenericApplicationError() }
-                            .bind()
-
-                        // Use specified context
-                        contextViewRepository.findByKey(contextViewKey)
-                            .mapLeft { _ ->
-                                ScopeManagementApplicationError.PersistenceError.StorageUnavailable(
-                                    operation = "find-context-view",
-                                )
-                            }
-                            .bind()
-                    }
-                    else -> {
-                        // Use active context if available
-                        activeContextRepository.getActiveContext()
-                            .mapLeft { _ ->
-                                ScopeManagementApplicationError.PersistenceError.StorageUnavailable(
-                                    operation = "get-active-context",
-                                )
-                            }
-                            .bind()
-                    }
+) : QueryHandler<GetFilteredScopes, ScopesError, FilteredScopesResult> {
+
+    override suspend operator fun invoke(query: GetFilteredScopes): Either<ScopesError, FilteredScopesResult> = transactionManager.inReadOnlyTransaction {
+        logger.debug(
+            "Getting filtered scopes",
+            mapOf(
+                "contextKey" to (query.contextKey ?: "active"),
+                "offset" to query.offset,
+                "limit" to query.limit,
+            ),
+        )
+        either {
+            // Get the context view to use
+            val contextView: ContextView? = when {
+                query.contextKey != null -> {
+                    // Create ContextViewKey from string
+                    val contextViewKey = ContextViewKey.create(query.contextKey).bind()
+
+                    // Use specified context
+                    contextViewRepository.findByKey(contextViewKey)
+                        .mapLeft { error ->
+                            ScopesError.SystemError(
+                                errorType = ScopesError.SystemError.SystemErrorType.EXTERNAL_SERVICE_ERROR,
+                                service = "context-repository",
+                                context = mapOf("operation" to "find-context-view", "key" to query.contextKey),
+                            )
+                        }
+                        .bind()
                 }
-
-                // Get all scopes with pagination
-                val allScopes = scopeRepository.findAll(query.offset, query.limit)
-                    .mapLeft { _ ->
-                        ScopeManagementApplicationError.PersistenceError.StorageUnavailable(
-                            operation = "find-all-scopes",
+                else -> {
+                    // Use active context if available
+                    activeContextRepository.getActiveContext()
+                        .mapLeft { error ->
+                            ScopesError.SystemError(
+                                errorType = ScopesError.SystemError.SystemErrorType.EXTERNAL_SERVICE_ERROR,
+                                service = "active-context-repository",
+                                context = mapOf("operation" to "get-active-context"),
+                            )
+                        }
+                        .bind()
+                }
+            }
+
+            // Get all scopes with pagination
+            val allScopes = scopeRepository.findAll(query.offset, query.limit)
+                .mapLeft { error ->
+                    ScopesError.SystemError(
+                        errorType = ScopesError.SystemError.SystemErrorType.EXTERNAL_SERVICE_ERROR,
+                        service = "scope-repository",
+                        context = mapOf("operation" to "find-all-scopes", "offset" to query.offset, "limit" to query.limit),
+                    )
+                }
+                .bind()
+
+            // Get total count - use findAll() and count since there's no count() method
+            val totalCount = allScopes.size
+
+            // Apply filter if we have a context view
+            val filteredScopes = if (contextView != null) {
+                // Get aspect definitions for type-aware comparison
+                val aspectDefinitions = aspectDefinitionRepository.findAll()
+                    .mapLeft { error ->
+                        ScopesError.SystemError(
+                            errorType = ScopesError.SystemError.SystemErrorType.EXTERNAL_SERVICE_ERROR,
+                            service = "aspect-repository",
+                            context = mapOf("operation" to "load-aspect-definitions"),
                         )
                     }
                     .bind()
-
-                // Get total count - use findAll() and count since there's no count() method
-                val totalCount = allScopes.size
-
-                // Apply filter if we have a context view
-                val filteredScopes = if (contextView != null) {
-                    // Get aspect definitions for type-aware comparison
-                    val aspectDefinitions = aspectDefinitionRepository.findAll()
-                        .mapLeft { _ ->
-                            ScopeManagementApplicationError.PersistenceError.StorageUnavailable(
-                                operation = "load-aspect-definitions",
-                            )
-                        }
-                        .bind()
-                        .associateBy { def -> def.key.value }
-
-                    // Use the domain-rich filter method
-                    val filtered = contextView.filterScopes(allScopes, aspectDefinitions, filterEvaluationService)
-                        .mapLeft { _ ->
-                            ScopeManagementApplicationError.PersistenceError.StorageUnavailable(
-                                operation = "apply-filter",
-                            )
-                        }
-                        .bind()
-
-                    // Publish audit event for context usage (non-blocking)
-                    contextAuditService.publishContextApplied(
-                        contextView = contextView,
-                        scopeCount = filtered.size,
-                        totalScopeCount = totalCount,
-                        appliedBy = null
-                    ).fold(
-                        { _ ->
-                            logger.warn("Failed to publish context applied event - continuing with filter operation")
-                        },
-                        { },
-                    )
-
-                    filtered
-                } else {
-                    // No filter applied
-                    allScopes
-                }
-
-<<<<<<< HEAD
-                // Map to DTOs
-                val scopeResults = filteredScopes.map { scope ->
-                    toScopeResult(scope)
-                }
-=======
+                    .associateBy { def -> def.key.value }
+
+                // Use the domain-rich filter method
+                val filtered = contextView.filterScopes(allScopes, aspectDefinitions, filterEvaluationService)
+                    .mapLeft { error ->
+                        ScopesError.SystemError(
+                            errorType = ScopesError.SystemError.SystemErrorType.EXTERNAL_SERVICE_ERROR,
+                            service = "filter-evaluation",
+                            context = mapOf("operation" to "apply-filter", "filter" to contextView.filter.expression),
+                        )
+                    }
+                    .bind()
+
                 // Publish audit event for context usage (non-blocking)
                 contextAuditService.publishContextApplied(
                     contextView = contextView,
@@ -147,48 +128,58 @@
                     },
                     { },
                 )
->>>>>>> 17729613
-
-                val contextViewResult = contextView?.let { cv ->
-                    // Check if this is the active context
-                    val activeContextId = activeContextRepository.getActiveContext().fold(
-                        { null },
-                        { it?.id },
-                    )
-
-                    toContextViewResult(cv, isActive = cv.id == activeContextId)
-                }
-
-                val result = FilteredScopesResult(
-                    scopes = scopeResults,
-                    appliedContext = contextViewResult,
-                    totalCount = totalCount,
-                    filteredCount = filteredScopes.size,
+
+                filtered
+            } else {
+                // No filter applied
+                allScopes
+            }
+
+            // Map to DTOs
+            val scopeResults = filteredScopes.map { scope ->
+                toScopeResult(scope)
+            }
+
+            val contextViewResult = contextView?.let { cv ->
+                // Check if this is the active context
+                val activeContextId = activeContextRepository.getActiveContext().fold(
+                    { null },
+                    { it?.id },
                 )
 
-                logger.info(
-                    "Successfully filtered scopes",
-                    mapOf(
-                        "contextKey" to (contextView?.key?.value ?: "none"),
-                        "totalScopes" to totalCount,
-                        "filteredScopes" to filteredScopes.size,
-                        "offset" to query.offset,
-                        "limit" to query.limit,
-                    ),
-                )
-
-                result
-            }
-        }.onLeft { error ->
-            logger.error(
-                "Failed to get filtered scopes",
+                toContextViewResult(cv, isActive = cv.id == activeContextId)
+            }
+
+            val result = FilteredScopesResult(
+                scopes = scopeResults,
+                appliedContext = contextViewResult,
+                totalCount = totalCount,
+                filteredCount = filteredScopes.size,
+            )
+
+            logger.info(
+                "Successfully filtered scopes",
                 mapOf(
-                    "contextKey" to (query.contextKey ?: "active"),
-                    "error" to (error::class.qualifiedName ?: error::class.simpleName ?: "UnknownError"),
-                    "message" to error.toString(),
+                    "contextKey" to (contextView?.key?.value ?: "none"),
+                    "totalScopes" to totalCount,
+                    "filteredScopes" to filteredScopes.size,
+                    "offset" to query.offset,
+                    "limit" to query.limit,
                 ),
             )
+
+            result
         }
+    }.onLeft { error ->
+        logger.error(
+            "Failed to get filtered scopes",
+            mapOf(
+                "contextKey" to (query.contextKey ?: "active"),
+                "error" to (error::class.qualifiedName ?: error::class.simpleName ?: "UnknownError"),
+                "message" to error.toString(),
+            ),
+        )
+    }
 
     private fun toScopeResult(scope: Scope): ScopeResult = ScopeResult(
         id = scope.id.value.toString(),
