package io.github.kamiazya.scopes.scopemanagement.application.command.handler

import arrow.core.Either
import arrow.core.raise.either
<<<<<<< HEAD
import io.github.kamiazya.scopes.platform.application.port.TransactionManager
import io.github.kamiazya.scopes.platform.observability.logging.Logger
import io.github.kamiazya.scopes.scopemanagement.application.command.dto.scope.RemoveAliasCommand
import io.github.kamiazya.scopes.scopemanagement.application.error.ScopeInputError
import io.github.kamiazya.scopes.scopemanagement.application.error.ScopeManagementApplicationError
import io.github.kamiazya.scopes.scopemanagement.application.handler.BaseCommandHandler
=======
import io.github.kamiazya.scopes.contracts.scopemanagement.errors.ScopeContractError
import io.github.kamiazya.scopes.platform.application.handler.CommandHandler
import io.github.kamiazya.scopes.platform.application.port.TransactionManager
import io.github.kamiazya.scopes.platform.observability.logging.Logger
import io.github.kamiazya.scopes.scopemanagement.application.command.dto.scope.RemoveAliasCommand
import io.github.kamiazya.scopes.scopemanagement.application.mapper.ApplicationErrorMapper
import io.github.kamiazya.scopes.scopemanagement.application.mapper.ErrorMappingContext
>>>>>>> e74811e3
import io.github.kamiazya.scopes.scopemanagement.application.service.ScopeAliasApplicationService
import io.github.kamiazya.scopes.scopemanagement.application.service.error.CentralizedErrorMappingService
import io.github.kamiazya.scopes.scopemanagement.domain.valueobject.AliasName

/**
 * Handler for removing aliases from scopes.
 * Ensures canonical aliases cannot be removed.
<<<<<<< HEAD
 * Uses BaseCommandHandler for common functionality and centralized error mapping.
 */
class RemoveAliasHandler(private val scopeAliasService: ScopeAliasApplicationService, transactionManager: TransactionManager, logger: Logger) :
    BaseCommandHandler<RemoveAliasCommand, Unit>(transactionManager, logger) {

    private val errorMappingService = CentralizedErrorMappingService()

    override suspend fun executeCommand(command: RemoveAliasCommand): Either<ScopeManagementApplicationError, Unit> = either {
        // Validate aliasName
        val aliasName = AliasName.create(command.aliasName)
            .mapLeft { error ->
                errorMappingService.mapAliasError(error, command.aliasName)
=======
 *
 * Note: This handler returns contract errors directly as part of the
 * architecture simplification to eliminate duplicate error definitions.
 */
class RemoveAliasHandler(
    private val scopeAliasService: ScopeAliasApplicationService,
    private val transactionManager: TransactionManager,
    private val applicationErrorMapper: ApplicationErrorMapper,
    private val logger: Logger,
) : CommandHandler<RemoveAliasCommand, ScopeContractError, Unit> {

    override suspend operator fun invoke(command: RemoveAliasCommand): Either<ScopeContractError, Unit> = transactionManager.inTransaction {
        either {
            logger.debug(
                "Removing alias",
                mapOf("aliasName" to command.aliasName),
            )

            // Validate aliasName
            val aliasName = AliasName.create(command.aliasName)
                .mapLeft { error ->
                    logger.error(
                        "Invalid alias name",
                        mapOf(
                            "aliasName" to command.aliasName,
                            "error" to error.toString(),
                        ),
                    )
                    applicationErrorMapper.mapDomainError(
                        error,
                        ErrorMappingContext(attemptedValue = command.aliasName),
                    )
                }
                .bind()

            // Find alias by name first
            val alias = scopeAliasService.findAliasByName(aliasName)
                .mapLeft { error ->
                    logger.error(
                        "Failed to find alias",
                        mapOf(
                            "aliasName" to command.aliasName,
                            "error" to error.toString(),
                        ),
                    )
                    applicationErrorMapper.mapToContractError(error)
                }
                .bind()

            if (alias == null) {
                logger.error(
                    "Alias not found",
                    mapOf("aliasName" to command.aliasName),
                )
                raise(ScopeContractError.BusinessError.AliasNotFound(alias = command.aliasName))
>>>>>>> e74811e3
            }
            .bind()

<<<<<<< HEAD
        // Find alias by name first
        val alias = scopeAliasService.findAliasByName(aliasName).bind()
=======
            // Remove alias through application service
            scopeAliasService.deleteAlias(alias.id)
                .mapLeft { error ->
                    logger.error(
                        "Failed to remove alias",
                        mapOf(
                            "aliasName" to command.aliasName,
                            "error" to error.toString(),
                        ),
                    )
                    applicationErrorMapper.mapToContractError(error)
                }
                .bind()
>>>>>>> e74811e3

        if (alias == null) {
            raise(ScopeInputError.AliasNotFound(command.aliasName))
        }

        // Remove alias through application service
        scopeAliasService.deleteAlias(alias.id).bind()
    }
}<|MERGE_RESOLUTION|>--- conflicted
+++ resolved
@@ -2,126 +2,91 @@
 
 import arrow.core.Either
 import arrow.core.raise.either
-<<<<<<< HEAD
+import io.github.kamiazya.scopes.contracts.scopemanagement.errors.ScopeContractError
 import io.github.kamiazya.scopes.platform.application.port.TransactionManager
 import io.github.kamiazya.scopes.platform.observability.logging.Logger
 import io.github.kamiazya.scopes.scopemanagement.application.command.dto.scope.RemoveAliasCommand
-import io.github.kamiazya.scopes.scopemanagement.application.error.ScopeInputError
-import io.github.kamiazya.scopes.scopemanagement.application.error.ScopeManagementApplicationError
 import io.github.kamiazya.scopes.scopemanagement.application.handler.BaseCommandHandler
-=======
-import io.github.kamiazya.scopes.contracts.scopemanagement.errors.ScopeContractError
-import io.github.kamiazya.scopes.platform.application.handler.CommandHandler
-import io.github.kamiazya.scopes.platform.application.port.TransactionManager
-import io.github.kamiazya.scopes.platform.observability.logging.Logger
-import io.github.kamiazya.scopes.scopemanagement.application.command.dto.scope.RemoveAliasCommand
 import io.github.kamiazya.scopes.scopemanagement.application.mapper.ApplicationErrorMapper
 import io.github.kamiazya.scopes.scopemanagement.application.mapper.ErrorMappingContext
->>>>>>> e74811e3
 import io.github.kamiazya.scopes.scopemanagement.application.service.ScopeAliasApplicationService
-import io.github.kamiazya.scopes.scopemanagement.application.service.error.CentralizedErrorMappingService
 import io.github.kamiazya.scopes.scopemanagement.domain.valueobject.AliasName
 
 /**
  * Handler for removing aliases from scopes.
  * Ensures canonical aliases cannot be removed.
-<<<<<<< HEAD
- * Uses BaseCommandHandler for common functionality and centralized error mapping.
+ * Uses BaseCommandHandler for common functionality and ApplicationErrorMapper
+ * for error mapping to contract errors.
  */
-class RemoveAliasHandler(private val scopeAliasService: ScopeAliasApplicationService, transactionManager: TransactionManager, logger: Logger) :
-    BaseCommandHandler<RemoveAliasCommand, Unit>(transactionManager, logger) {
+class RemoveAliasHandler(
+    private val scopeAliasService: ScopeAliasApplicationService,
+    private val applicationErrorMapper: ApplicationErrorMapper,
+    transactionManager: TransactionManager,
+    logger: Logger,
+) : BaseCommandHandler<RemoveAliasCommand, Unit>(transactionManager, logger) {
 
-    private val errorMappingService = CentralizedErrorMappingService()
+    override suspend fun executeCommand(command: RemoveAliasCommand): Either<ScopeContractError, Unit> = either {
+        logger.debug(
+            "Removing alias",
+            mapOf("aliasName" to command.aliasName),
+        )
 
-    override suspend fun executeCommand(command: RemoveAliasCommand): Either<ScopeManagementApplicationError, Unit> = either {
         // Validate aliasName
         val aliasName = AliasName.create(command.aliasName)
             .mapLeft { error ->
-                errorMappingService.mapAliasError(error, command.aliasName)
-=======
- *
- * Note: This handler returns contract errors directly as part of the
- * architecture simplification to eliminate duplicate error definitions.
- */
-class RemoveAliasHandler(
-    private val scopeAliasService: ScopeAliasApplicationService,
-    private val transactionManager: TransactionManager,
-    private val applicationErrorMapper: ApplicationErrorMapper,
-    private val logger: Logger,
-) : CommandHandler<RemoveAliasCommand, ScopeContractError, Unit> {
-
-    override suspend operator fun invoke(command: RemoveAliasCommand): Either<ScopeContractError, Unit> = transactionManager.inTransaction {
-        either {
-            logger.debug(
-                "Removing alias",
-                mapOf("aliasName" to command.aliasName),
-            )
-
-            // Validate aliasName
-            val aliasName = AliasName.create(command.aliasName)
-                .mapLeft { error ->
-                    logger.error(
-                        "Invalid alias name",
-                        mapOf(
-                            "aliasName" to command.aliasName,
-                            "error" to error.toString(),
-                        ),
-                    )
-                    applicationErrorMapper.mapDomainError(
-                        error,
-                        ErrorMappingContext(attemptedValue = command.aliasName),
-                    )
-                }
-                .bind()
-
-            // Find alias by name first
-            val alias = scopeAliasService.findAliasByName(aliasName)
-                .mapLeft { error ->
-                    logger.error(
-                        "Failed to find alias",
-                        mapOf(
-                            "aliasName" to command.aliasName,
-                            "error" to error.toString(),
-                        ),
-                    )
-                    applicationErrorMapper.mapToContractError(error)
-                }
-                .bind()
-
-            if (alias == null) {
                 logger.error(
-                    "Alias not found",
-                    mapOf("aliasName" to command.aliasName),
+                    "Invalid alias name",
+                    mapOf(
+                        "aliasName" to command.aliasName,
+                        "error" to error.toString(),
+                    ),
                 )
-                raise(ScopeContractError.BusinessError.AliasNotFound(alias = command.aliasName))
->>>>>>> e74811e3
+                applicationErrorMapper.mapDomainError(
+                    error,
+                    ErrorMappingContext(attemptedValue = command.aliasName),
+                )
             }
             .bind()
 
-<<<<<<< HEAD
         // Find alias by name first
-        val alias = scopeAliasService.findAliasByName(aliasName).bind()
-=======
-            // Remove alias through application service
-            scopeAliasService.deleteAlias(alias.id)
-                .mapLeft { error ->
-                    logger.error(
-                        "Failed to remove alias",
-                        mapOf(
-                            "aliasName" to command.aliasName,
-                            "error" to error.toString(),
-                        ),
-                    )
-                    applicationErrorMapper.mapToContractError(error)
-                }
-                .bind()
->>>>>>> e74811e3
+        val alias = scopeAliasService.findAliasByName(aliasName)
+            .mapLeft { error ->
+                logger.error(
+                    "Failed to find alias",
+                    mapOf(
+                        "aliasName" to command.aliasName,
+                        "error" to error.toString(),
+                    ),
+                )
+                applicationErrorMapper.mapToContractError(error)
+            }
+            .bind()
 
         if (alias == null) {
-            raise(ScopeInputError.AliasNotFound(command.aliasName))
+            logger.error(
+                "Alias not found",
+                mapOf("aliasName" to command.aliasName),
+            )
+            raise(ScopeContractError.BusinessError.AliasNotFound(alias = command.aliasName))
         }
 
         // Remove alias through application service
-        scopeAliasService.deleteAlias(alias.id).bind()
+        scopeAliasService.deleteAlias(alias.id)
+            .mapLeft { error ->
+                logger.error(
+                    "Failed to remove alias",
+                    mapOf(
+                        "aliasName" to command.aliasName,
+                        "error" to error.toString(),
+                    ),
+                )
+                applicationErrorMapper.mapToContractError(error)
+            }
+            .bind()
+
+        logger.info(
+            "Successfully removed alias",
+            mapOf("aliasName" to command.aliasName),
+        )
     }
 }