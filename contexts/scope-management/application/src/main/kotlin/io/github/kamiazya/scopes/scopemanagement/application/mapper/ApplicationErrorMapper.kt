package io.github.kamiazya.scopes.scopemanagement.application.mapper

import io.github.kamiazya.scopes.contracts.scopemanagement.errors.ScopeContractError
import io.github.kamiazya.scopes.platform.application.error.BaseErrorMapper
import io.github.kamiazya.scopes.platform.observability.logging.Logger
import io.github.kamiazya.scopes.scopemanagement.application.error.ContextError
import io.github.kamiazya.scopes.scopemanagement.application.error.CrossAggregateValidationError
import io.github.kamiazya.scopes.scopemanagement.application.error.ScopeHierarchyApplicationError
import io.github.kamiazya.scopes.scopemanagement.application.error.ScopeManagementApplicationError
import io.github.kamiazya.scopes.scopemanagement.application.error.ScopeUniquenessError
import io.github.kamiazya.scopes.scopemanagement.application.util.InputSanitizer
import io.github.kamiazya.scopes.scopemanagement.domain.error.AspectKeyError
import io.github.kamiazya.scopes.scopemanagement.domain.error.AspectValidationError
import io.github.kamiazya.scopes.scopemanagement.domain.error.ScopeHierarchyError
import io.github.kamiazya.scopes.scopemanagement.domain.error.ScopeInputError
import io.github.kamiazya.scopes.scopemanagement.domain.error.ScopesError
import io.github.kamiazya.scopes.scopemanagement.application.error.ScopeAliasError as AppScopeAliasError
import io.github.kamiazya.scopes.scopemanagement.application.error.ScopeInputError as AppScopeInputError
import io.github.kamiazya.scopes.scopemanagement.domain.error.ContextError as DomainContextError
import io.github.kamiazya.scopes.scopemanagement.domain.error.ScopeAliasError as DomainScopeAliasError
import io.github.kamiazya.scopes.scopemanagement.domain.error.ScopeUniquenessError as DomainScopeUniquenessError

/**
 * Context for error mapping providing additional information.
 */
data class ErrorMappingContext(val attemptedValue: String? = null, val parentId: String? = null, val scopeId: String? = null)

/**
 * Maps application errors to contract layer errors.
 *
 * This mapper handles application-layer errors that are not domain errors,
 * ensuring consistent error translation to the contract layer.
 */
class ApplicationErrorMapper(logger: Logger) : BaseErrorMapper<ScopeManagementApplicationError, ScopeContractError>(logger) {

    companion object {
        private const val SERVICE_NAME = "scope-management"
    }

    override fun getServiceName(): String = SERVICE_NAME

    override fun createServiceUnavailableError(serviceName: String): ScopeContractError =
        ScopeContractError.SystemError.ServiceUnavailable(service = serviceName)

    private fun parseVersionToLong(entityId: String, version: String, versionType: String): Long = version.toLongOrNull() ?: run {
        logger.warn(
            "Failed to parse $versionType version to Long, using sentinel value",
            mapOf(
                "entityId" to entityId,
                "${versionType}Version" to version,
            ),
        )
        -1L
    }

    // ==============================================
    // Generic Validation Error Creators
    // ==============================================

    /**
     * Generic interface for validation error creation
     */
    private sealed interface ValidationErrorCreator<T> {
        fun createEmpty(): T
        fun createTooShort(minLength: Int, actualLength: Int): T
        fun createTooLong(maxLength: Int, actualLength: Int): T
        fun createInvalidFormat(): T
    }

<<<<<<< HEAD
    /**
     * Title validation error creator
     */
    private object TitleValidationErrorCreator : ValidationErrorCreator<ScopeContractError.InputError.InvalidTitle> {
        override fun createEmpty() = ScopeContractError.InputError.InvalidTitle(
            title = "",
            validationFailure = ScopeContractError.TitleValidationFailure.Empty,
        )

        override fun createTooShort(minLength: Int, actualLength: Int) = ScopeContractError.InputError.InvalidTitle(
            title = "",
            validationFailure = ScopeContractError.TitleValidationFailure.TooShort(
                minimumLength = minLength,
                actualLength = actualLength,
            ),
        )

        override fun createTooLong(maxLength: Int, actualLength: Int) = ScopeContractError.InputError.InvalidTitle(
            title = "",
            validationFailure = ScopeContractError.TitleValidationFailure.TooLong(
                maximumLength = maxLength,
                actualLength = actualLength,
            ),
        )

        override fun createInvalidFormat() = ScopeContractError.InputError.InvalidTitle(
            title = "",
            validationFailure = ScopeContractError.TitleValidationFailure.InvalidCharacters(
                prohibitedCharacters = listOf(),
            ),
        )
=======
    private fun mapAliasToNotFound(error: AppScopeInputError): ScopeContractError {
        val alias = when (error) {
            is AppScopeInputError.AliasNotFound -> error.preview
            is AppScopeInputError.InvalidAlias -> error.preview
            else -> error("Unexpected error type: $error")
        }
        return mapAliasNotFoundError(alias)
>>>>>>> d670accd
    }

    /**
     * Description validation error creator
     */
    private object DescriptionValidationErrorCreator : ValidationErrorCreator<ScopeContractError.InputError.InvalidDescription> {
        override fun createEmpty() = ScopeContractError.InputError.InvalidDescription(
            descriptionText = "",
            validationFailure = ScopeContractError.DescriptionValidationFailure.TooLong(
                maximumLength = 0,
                actualLength = 0,
            ),
        )

        override fun createTooShort(minLength: Int, actualLength: Int) = ScopeContractError.InputError.InvalidDescription(
            descriptionText = "",
            validationFailure = ScopeContractError.DescriptionValidationFailure.TooLong(
                maximumLength = minLength,
                actualLength = actualLength,
            ),
        )

        override fun createTooLong(maxLength: Int, actualLength: Int) = ScopeContractError.InputError.InvalidDescription(
            descriptionText = "",
            validationFailure = ScopeContractError.DescriptionValidationFailure.TooLong(
                maximumLength = maxLength,
                actualLength = actualLength,
            ),
        )

        override fun createInvalidFormat() = createEmpty() // Description doesn't have invalid format
    }

    /**
     * Generic validation error creator for aspect-related errors.
     * Since contract doesn't have specific aspect error types, all map to ServiceUnavailable.
     */
    private class AspectValidationErrorCreator(private val service: String = "aspect-validation") : ValidationErrorCreator<ScopeContractError> {
        override fun createEmpty() = ScopeContractError.SystemError.ServiceUnavailable(service = service)
        override fun createTooShort(minLength: Int, actualLength: Int) = ScopeContractError.SystemError.ServiceUnavailable(service = service)
        override fun createTooLong(maxLength: Int, actualLength: Int) = ScopeContractError.SystemError.ServiceUnavailable(service = service)
        override fun createInvalidFormat() = ScopeContractError.SystemError.ServiceUnavailable(service = service)
    }

    /**
     * Aspect Key validation error creator
     */
    private val aspectKeyValidationErrorCreator = AspectValidationErrorCreator()

    /**
     * Aspect Value validation error creator
     */
    private val aspectValueValidationErrorCreator = AspectValidationErrorCreator()

    /**
     * Context Key validation error creator
     */
    private object ContextKeyValidationErrorCreator : ValidationErrorCreator<ScopeContractError.InputError.InvalidContextKey> {
        override fun createEmpty() = ScopeContractError.InputError.InvalidContextKey(
            key = "",
            validationFailure = ScopeContractError.ContextKeyValidationFailure.Empty,
        )

        override fun createTooShort(minLength: Int, actualLength: Int) = ScopeContractError.InputError.InvalidContextKey(
            key = "",
            validationFailure = ScopeContractError.ContextKeyValidationFailure.TooShort(
                minimumLength = minLength,
                actualLength = actualLength,
            ),
        )

        override fun createTooLong(maxLength: Int, actualLength: Int) = ScopeContractError.InputError.InvalidContextKey(
            key = "",
            validationFailure = ScopeContractError.ContextKeyValidationFailure.TooLong(
                maximumLength = maxLength,
                actualLength = actualLength,
            ),
        )

        override fun createInvalidFormat() = ScopeContractError.InputError.InvalidContextKey(
            key = "",
            validationFailure = ScopeContractError.ContextKeyValidationFailure.InvalidFormat("unknown"),
        )
    }

    /**
     * Context Name validation error creator
     */
    private object ContextNameValidationErrorCreator : ValidationErrorCreator<ScopeContractError.InputError.InvalidContextName> {
        override fun createEmpty() = ScopeContractError.InputError.InvalidContextName(
            name = "",
            validationFailure = ScopeContractError.ContextNameValidationFailure.Empty,
        )

        override fun createTooShort(minLength: Int, actualLength: Int) = createEmpty() // Context name doesn't have too short

        override fun createTooLong(maxLength: Int, actualLength: Int) = ScopeContractError.InputError.InvalidContextName(
            name = "",
            validationFailure = ScopeContractError.ContextNameValidationFailure.TooLong(
                maximumLength = maxLength,
                actualLength = actualLength,
            ),
        )

        override fun createInvalidFormat() = createEmpty() // Context name doesn't have invalid format
    }

    /**
     * Context Filter validation error creator
     */
    private object ContextFilterValidationErrorCreator : ValidationErrorCreator<ScopeContractError.InputError.InvalidContextFilter> {
        override fun createEmpty() = ScopeContractError.InputError.InvalidContextFilter(
            filter = "",
            validationFailure = ScopeContractError.ContextFilterValidationFailure.Empty,
        )

        override fun createTooShort(minLength: Int, actualLength: Int) = ScopeContractError.InputError.InvalidContextFilter(
            filter = "",
            validationFailure = ScopeContractError.ContextFilterValidationFailure.TooShort(
                minimumLength = minLength,
                actualLength = actualLength,
            ),
        )

        override fun createTooLong(maxLength: Int, actualLength: Int) = ScopeContractError.InputError.InvalidContextFilter(
            filter = "",
            validationFailure = ScopeContractError.ContextFilterValidationFailure.TooLong(
                maximumLength = maxLength,
                actualLength = actualLength,
            ),
        )

        override fun createInvalidFormat() = ScopeContractError.InputError.InvalidContextFilter(
            filter = "",
            validationFailure = ScopeContractError.ContextFilterValidationFailure.InvalidSyntax(
                expression = "",
                errorType = "unknown",
                position = null,
            ),
        )
    }

    // ==============================================
    // Generic Validation Mappers
    // ==============================================

    /**
     * Maps common validation error patterns using the appropriate creator
     */
    private fun <T> mapValidationError(error: Any, creator: ValidationErrorCreator<T>): T = when (error) {
        // Empty patterns
        is AspectKeyError.EmptyKey,
        is AspectValidationError.EmptyAspectKey,
        is AspectValidationError.EmptyAspectValue,
        is AspectValidationError.EmptyAspectAllowedValues,
        is DomainContextError.EmptyKey,
        is DomainContextError.EmptyName,
        is DomainContextError.EmptyDescription,
        is DomainContextError.EmptyFilter,
        -> creator.createEmpty()

        // Too short patterns
        is AspectKeyError.TooShort -> creator.createTooShort(error.minLength, error.actualLength)
        is AspectValidationError.AspectKeyTooShort -> creator.createTooShort(1, 0)
        is AspectValidationError.AspectValueTooShort -> creator.createTooShort(1, 0)
        is DomainContextError.KeyTooShort -> creator.createTooShort(error.minimumLength, 0)
        is DomainContextError.FilterTooShort -> creator.createTooShort(error.minimumLength, 0)
        is DomainContextError.DescriptionTooShort -> creator.createTooShort(error.minimumLength, 0)

        // Too long patterns
        is AspectKeyError.TooLong -> creator.createTooLong(error.maxLength, error.actualLength)
        is AspectValidationError.AspectKeyTooLong -> creator.createTooLong(error.maxLength, error.actualLength)
        is AspectValidationError.AspectValueTooLong -> creator.createTooLong(error.maxLength, error.actualLength)
        is DomainContextError.KeyTooLong -> creator.createTooLong(error.maximumLength, 0)
        is DomainContextError.NameTooLong -> creator.createTooLong(error.maximumLength, 0)
        is DomainContextError.DescriptionTooLong -> creator.createTooLong(error.maximumLength, 0)
        is DomainContextError.FilterTooLong -> creator.createTooLong(error.maximumLength, 0)

        // Invalid format patterns
        is AspectKeyError.InvalidFormat,
        is AspectValidationError.InvalidAspectKeyFormat,
        is DomainContextError.InvalidKeyFormat,
        is DomainContextError.InvalidFilterSyntax,
        -> creator.createInvalidFormat()

        else -> error("Unexpected error type: $error")
    }

    // ==============================================
    // Main Error Mapping
    // ==============================================

    override fun mapToContractError(domainError: ScopeManagementApplicationError): ScopeContractError = when (domainError) {
        // Group errors by type
        is AppScopeInputError -> mapInputError(domainError)
        is ContextError -> mapContextError(domainError)
        is AppScopeAliasError -> mapScopeAliasError(domainError)
        is ScopeHierarchyApplicationError -> mapHierarchyError(domainError)
        is ScopeUniquenessError -> mapUniquenessError(domainError)
        is CrossAggregateValidationError -> mapSystemError()
        is ScopeManagementApplicationError.PersistenceError -> mapPersistenceError(domainError)
    }

    private fun mapInputError(error: AppScopeInputError): ScopeContractError = when (error) {
        // ID validation errors
        is AppScopeInputError.IdBlank,
        is AppScopeInputError.IdInvalidFormat,
        -> mapIdInputError(error)

        // Title validation errors
        is AppScopeInputError.TitleEmpty,
        is AppScopeInputError.TitleTooShort,
        is AppScopeInputError.TitleTooLong,
        is AppScopeInputError.TitleContainsProhibitedCharacters,
        -> mapTitleInputError(error)

        // Description validation errors
        is AppScopeInputError.DescriptionTooLong -> mapDescriptionInputError(error)

        // Alias validation errors
        is AppScopeInputError.AliasEmpty,
        is AppScopeInputError.AliasTooShort,
        is AppScopeInputError.AliasTooLong,
        is AppScopeInputError.AliasInvalidFormat,
        -> mapAliasInputError(error)

        // Business rule errors - map to NotFound
        is AppScopeInputError.AliasNotFound,
        is AppScopeInputError.InvalidAlias,
        -> mapAliasToNotFound(error)

        is AppScopeInputError.CannotRemoveCanonicalAlias -> ScopeContractError.BusinessError.CannotRemoveCanonicalAlias(scopeId = "", aliasName = "")

        // Invalid parent ID
        is AppScopeInputError.InvalidParentId -> ScopeContractError.InputError.InvalidParentId(
<<<<<<< HEAD
            parentId = error.parentId,
            expectedFormat = "ULID format",
        )

        // Duplicate alias
        is AppScopeInputError.AliasDuplicate -> ScopeContractError.BusinessError.DuplicateAlias(
            alias = error.alias,
            existingScopeId = null,
            attemptedScopeId = null,
        )

        // Alias belongs to different scope
        is AppScopeInputError.AliasOfDifferentScope -> ScopeContractError.BusinessError.AliasOfDifferentScope(
            alias = error.alias,
            expectedScopeId = error.expectedScopeId,
            actualScopeId = error.actualScopeId,
=======
            parentId = error.preview,
            expectedFormat = "Valid ULID format",
>>>>>>> d670accd
        )

        is AppScopeInputError.ValidationFailed -> {
            // Check if this is specifically an alias validation
            val isAliasField = error.field == "alias" || 
                               error.field == "customAlias" || 
                               error.field == "newAlias" ||
                               error.field == "canonicalAlias" ||
                               error.field.endsWith("Alias")
            
            if (isAliasField) {
                ScopeContractError.InputError.InvalidAlias(
                    alias = error.preview,
                    validationFailure = ScopeContractError.AliasValidationFailure.InvalidFormat(
                        expectedPattern = error.reason,
                    ),
                )
            } else {
                // Use generic validation failure for non-alias fields
                ScopeContractError.InputError.ValidationFailure(
                    field = error.field,
                    value = error.preview,
                    constraint = ScopeContractError.ValidationConstraint.InvalidFormat(
                        expectedFormat = error.reason,
                    ),
                )
            }
        }
    }

    private fun mapIdInputError(error: AppScopeInputError): ScopeContractError = when (error) {
        is AppScopeInputError.IdBlank -> ScopeContractError.InputError.InvalidId(
<<<<<<< HEAD
            id = "",
            expectedFormat = "ULID format",
=======
            id = error.preview,
            expectedFormat = "Non-empty ULID format",
>>>>>>> d670accd
        )
        is AppScopeInputError.IdInvalidFormat -> ScopeContractError.InputError.InvalidId(
            id = error.preview,
            expectedFormat = error.expectedFormat,
        )
        else -> error("Unexpected error type: $error")
    }

<<<<<<< HEAD
    private fun mapTitleInputError(error: AppScopeInputError): ScopeContractError = when (error) {
        is AppScopeInputError.TitleEmpty -> TitleValidationErrorCreator.createEmpty()
        is AppScopeInputError.TitleTooShort -> TitleValidationErrorCreator.createTooShort(error.minimumLength, error.attemptedValue.length)
        is AppScopeInputError.TitleTooLong -> TitleValidationErrorCreator.createTooLong(error.maximumLength, error.attemptedValue.length)
        is AppScopeInputError.TitleContainsProhibitedCharacters -> TitleValidationErrorCreator.createInvalidFormat()
        else -> error("Unexpected error type: $error")
    }

    private fun mapDescriptionInputError(error: AppScopeInputError): ScopeContractError = when (error) {
        is AppScopeInputError.DescriptionTooLong -> DescriptionValidationErrorCreator.createTooLong(
            error.maximumLength,
            error.attemptedValue.length,
=======
    private fun createInvalidTitle(title: String, validationFailure: ScopeContractError.TitleValidationFailure): ScopeContractError.InputError.InvalidTitle =
        ScopeContractError.InputError.InvalidTitle(title = title, validationFailure = validationFailure)
        
    /**
     * Creates an InvalidTitle error with InvalidCharacters validation failure.
     * This is a common pattern for aspect validation errors.
     */
    private fun createInvalidTitleWithInvalidCharacters(
        title: String = "",
        prohibitedCharacters: List<Char> = listOf(),
    ): ScopeContractError.InputError.InvalidTitle =
        createInvalidTitle(
            title = title,
            validationFailure = ScopeContractError.TitleValidationFailure.InvalidCharacters(
                prohibitedCharacters = prohibitedCharacters,
            ),
        )
        
    /**
     * Creates a ValidationFailure error with RequiredField constraint.
     */
    private fun createRequiredFieldError(
        field: String,
        value: String = "",
    ): ScopeContractError.InputError.ValidationFailure =
        ScopeContractError.InputError.ValidationFailure(
            field = field,
            value = value,
            constraint = ScopeContractError.ValidationConstraint.RequiredField(
                field = field,
            ),
        )

    /**
     * Creates an InvalidTitle error with Empty validation failure.
     * This is commonly used for empty key/title errors.
     */
    private fun createEmptyTitleError(): ScopeContractError.InputError.InvalidTitle =
        ScopeContractError.InputError.InvalidTitle(
            title = "",
            validationFailure = ScopeContractError.TitleValidationFailure.Empty,
        )

    /**
     * Creates an InvalidTitle error with TooShort validation failure.
     */
    private fun createTooShortTitleError(
        minLength: Int,
        actualLength: Int,
    ): ScopeContractError.InputError.InvalidTitle =
        ScopeContractError.InputError.InvalidTitle(
            title = "",
            validationFailure = ScopeContractError.TitleValidationFailure.TooShort(
                minimumLength = minLength,
                actualLength = actualLength,
            ),
        )

    /**
     * Creates an InvalidTitle error with TooLong validation failure.
     */
    private fun createTooLongTitleError(
        maxLength: Int,
        actualLength: Int,
    ): ScopeContractError.InputError.InvalidTitle =
        ScopeContractError.InputError.InvalidTitle(
            title = "",
            validationFailure = ScopeContractError.TitleValidationFailure.TooLong(
                maximumLength = maxLength,
                actualLength = actualLength,
            ),
        )

    /**
     * Creates a ServiceUnavailable error.
     */
    private fun createServiceUnavailableError(
        service: String? = null,
    ): ScopeContractError.SystemError.ServiceUnavailable =
        ScopeContractError.SystemError.ServiceUnavailable(
            service = service ?: SERVICE_NAME,
        )

    private fun mapTitleInputError(error: AppScopeInputError): ScopeContractError.InputError.InvalidTitle = when (error) {
        is AppScopeInputError.TitleEmpty -> createInvalidTitle(
            title = error.preview,
            validationFailure = ScopeContractError.TitleValidationFailure.Empty,
        )
        is AppScopeInputError.TitleTooShort -> createInvalidTitle(
            title = error.preview,
            validationFailure = ScopeContractError.TitleValidationFailure.TooShort(
                minimumLength = error.minimumLength,
                actualLength = error.preview.length,
            ),
        )
        is AppScopeInputError.TitleTooLong -> createInvalidTitle(
            title = error.preview,
            validationFailure = ScopeContractError.TitleValidationFailure.TooLong(
                maximumLength = error.maximumLength,
                actualLength = error.preview.length,
            ),
        )
        is AppScopeInputError.TitleContainsProhibitedCharacters -> createInvalidTitle(
            title = error.preview,
            validationFailure = ScopeContractError.TitleValidationFailure.InvalidCharacters(
                prohibitedCharacters = error.prohibitedCharacters,
            ),
        )
        else -> error("Unexpected title error type: $error")
    }

    private fun mapDescriptionInputError(error: AppScopeInputError.DescriptionTooLong): ScopeContractError.InputError.InvalidDescription =
        ScopeContractError.InputError.InvalidDescription(
            descriptionText = error.preview,
            validationFailure = ScopeContractError.DescriptionValidationFailure.TooLong(
                maximumLength = error.maximumLength,
                actualLength = error.preview.length,
            ),
>>>>>>> d670accd
        )
        else -> error("Unexpected error type: $error")
    }

<<<<<<< HEAD
    private fun mapAliasInputError(error: AppScopeInputError): ScopeContractError = when (error) {
        is AppScopeInputError.AliasEmpty -> ScopeContractError.InputError.InvalidAlias(
            alias = error.alias,
            validationFailure = ScopeContractError.AliasValidationFailure.Empty,
        )
        is AppScopeInputError.AliasTooShort -> ScopeContractError.InputError.InvalidAlias(
            alias = error.alias,
=======
    private fun createInvalidAlias(alias: String, validationFailure: ScopeContractError.AliasValidationFailure): ScopeContractError.InputError.InvalidAlias =
        ScopeContractError.InputError.InvalidAlias(alias = alias, validationFailure = validationFailure)

    private fun mapAliasValidationError(error: AppScopeInputError): ScopeContractError.InputError.InvalidAlias = when (error) {
        is AppScopeInputError.AliasEmpty -> createInvalidAlias(
            alias = error.preview,
            validationFailure = ScopeContractError.AliasValidationFailure.Empty,
        )
        is AppScopeInputError.AliasTooShort -> createInvalidAlias(
            alias = error.preview,
>>>>>>> d670accd
            validationFailure = ScopeContractError.AliasValidationFailure.TooShort(
                minimumLength = error.minimumLength,
                actualLength = error.preview.length,
            ),
        )
<<<<<<< HEAD
        is AppScopeInputError.AliasTooLong -> ScopeContractError.InputError.InvalidAlias(
            alias = error.alias,
=======
        is AppScopeInputError.AliasTooLong -> createInvalidAlias(
            alias = error.preview,
>>>>>>> d670accd
            validationFailure = ScopeContractError.AliasValidationFailure.TooLong(
                maximumLength = error.maximumLength,
                actualLength = error.preview.length,
            ),
        )
<<<<<<< HEAD
        is AppScopeInputError.AliasInvalidFormat -> ScopeContractError.InputError.InvalidAlias(
            alias = error.alias,
=======
        is AppScopeInputError.AliasInvalidFormat -> createInvalidAlias(
            alias = error.preview,
>>>>>>> d670accd
            validationFailure = ScopeContractError.AliasValidationFailure.InvalidFormat(
                expectedPattern = error.expectedPattern,
            ),
        )
        else -> error("Unexpected error type: $error")
    }

<<<<<<< HEAD
    private fun mapAliasNotFoundError(alias: String): ScopeContractError = ScopeContractError.BusinessError.AliasNotFound(alias = alias)
=======
    private fun mapAliasBusinessError(error: AppScopeInputError): ScopeContractError = when (error) {
        is AppScopeInputError.AliasNotFound,
        is AppScopeInputError.InvalidAlias,
        -> mapAliasToNotFound(error)
        is AppScopeInputError.AliasDuplicate -> ScopeContractError.BusinessError.DuplicateAlias(
            alias = error.preview,
        )
        is AppScopeInputError.CannotRemoveCanonicalAlias -> ScopeContractError.BusinessError.CannotRemoveCanonicalAlias(
            scopeId = "", // No scopeId in application error
            aliasName = "", // No aliasName in application error
        )
        is AppScopeInputError.AliasOfDifferentScope -> ScopeContractError.BusinessError.AliasOfDifferentScope(
            alias = error.preview,
            expectedScopeId = error.expectedScopeId,
            actualScopeId = error.actualScopeId,
        )
        else -> error("Unexpected alias business error type: $error")
    }

    private fun mapContextError(error: ContextError): ScopeContractError = when (error) {
        // Not found errors
        is ContextError.ContextNotFound,
        is ContextError.InvalidContextSwitch,
        -> mapContextToNotFound(error)
        is ContextError.StateNotFound -> mapNotFoundError(error.contextId)

        // Other errors
        is ContextError.DuplicateContextKey -> ScopeContractError.BusinessError.DuplicateContextKey(
            contextKey = error.key,
            existingContextId = null,
        )
        is ContextError.KeyInvalidFormat -> ScopeContractError.InputError.InvalidId(
            id = error.attemptedKey,
            expectedFormat = "Valid context key format",
        )

        // Context in use - map to business error for better user experience
        is ContextError.ContextInUse -> ScopeContractError.BusinessError.DuplicateContextKey(
            contextKey = error.key,
            existingContextId = null, // Context is in use but we don't have the specific context ID
        )

        // Context update conflict - map to concurrency error with context key as identifier
        is ContextError.ContextUpdateConflict -> ScopeContractError.SystemError.ConcurrentModification(
            scopeId = error.key, // Use context key as the identifier for the conflict
            expectedVersion = 0L, // We don't have version information from the application error
            actualVersion = 1L,
        )
>>>>>>> d670accd

    private fun mapAliasToNotFound(error: AppScopeInputError): ScopeContractError {
        val alias = when (error) {
            is AppScopeInputError.AliasNotFound -> error.alias
            is AppScopeInputError.InvalidAlias -> error.alias
            else -> error("Unexpected error type: $error")
        }
        return mapAliasNotFoundError(alias)
    }

    private fun mapScopeAliasError(error: AppScopeAliasError): ScopeContractError = when (error) {
        is AppScopeAliasError.AliasDuplicate -> ScopeContractError.BusinessError.DuplicateAlias(
            alias = error.aliasName,
            existingScopeId = error.existingScopeId,
            attemptedScopeId = error.attemptedScopeId,
        )
        is AppScopeAliasError.AliasNotFound -> ScopeContractError.BusinessError.AliasNotFound(alias = error.aliasName)
        is AppScopeAliasError.CannotRemoveCanonicalAlias -> ScopeContractError.BusinessError.CannotRemoveCanonicalAlias(
            scopeId = error.scopeId,
            aliasName = error.aliasName,
        )
        is AppScopeAliasError.AliasGenerationFailed -> ScopeContractError.BusinessError.AliasGenerationFailed(
            scopeId = error.scopeId,
            retryCount = error.retryCount,
        )
        is AppScopeAliasError.AliasGenerationValidationFailed -> ScopeContractError.BusinessError.AliasGenerationValidationFailed(
            scopeId = error.scopeId,
            alias = error.alias,
            reason = error.reason,
        )
        is AppScopeAliasError.DataInconsistencyError.AliasExistsButScopeNotFound -> ScopeContractError.SystemError.ServiceUnavailable(
            service = SERVICE_NAME,
        )
    }

    private fun mapHierarchyError(error: ScopeHierarchyApplicationError): ScopeContractError = when (error) {
        is ScopeHierarchyApplicationError.MaxDepthExceeded -> ScopeContractError.BusinessError.HierarchyViolation(
            violation = ScopeContractError.HierarchyViolationType.MaxDepthExceeded(
                scopeId = error.scopeId,
                attemptedDepth = error.attemptedDepth,
                maximumDepth = error.maximumDepth,
            ),
        )
        is ScopeHierarchyApplicationError.MaxChildrenExceeded -> ScopeContractError.BusinessError.HierarchyViolation(
            violation = ScopeContractError.HierarchyViolationType.MaxChildrenExceeded(
                parentId = error.parentScopeId,
                currentChildrenCount = error.currentChildrenCount,
                maximumChildren = error.maximumChildren,
            ),
        )
        is ScopeHierarchyApplicationError.ParentNotFound -> ScopeContractError.BusinessError.HierarchyViolation(
            violation = ScopeContractError.HierarchyViolationType.ParentNotFound(
                scopeId = error.scopeId,
                parentId = error.parentId,
            ),
        )
        is ScopeHierarchyApplicationError.CircularReference -> ScopeContractError.BusinessError.HierarchyViolation(
            violation = ScopeContractError.HierarchyViolationType.CircularReference(
                scopeId = error.scopeId,
                parentId = error.cyclePath.lastOrNull() ?: "",
                cyclePath = error.cyclePath,
            ),
        )
        is ScopeHierarchyApplicationError.SelfParenting -> ScopeContractError.BusinessError.HierarchyViolation(
            violation = ScopeContractError.HierarchyViolationType.SelfParenting(
                scopeId = error.scopeId,
            ),
        )
        is ScopeHierarchyApplicationError.InvalidParentId -> ScopeContractError.InputError.InvalidParentId(
            parentId = error.invalidId,
            expectedFormat = "ULID format",
        )
        is ScopeHierarchyApplicationError.HasChildren -> ScopeContractError.BusinessError.HasChildren(
            scopeId = error.scopeId,
            childrenCount = error.childCount,
        )
    }

    private fun mapUniquenessError(error: ScopeUniquenessError): ScopeContractError = when (error) {
        is ScopeUniquenessError.DuplicateTitle -> ScopeContractError.BusinessError.DuplicateTitle(
            title = error.title,
            parentId = error.parentScopeId,
            existingScopeId = error.existingScopeId,
        )
    }

    private fun mapContextError(error: ContextError): ScopeContractError = when (error) {
        // Context view errors
        is ContextError.ContextNotFound -> mapContextToNotFound(error)
        is ContextError.InvalidContextSwitch -> mapContextToNotFound(error)
        is ContextError.DuplicateContextKey -> ScopeContractError.BusinessError.DuplicateContextKey(
            contextKey = error.key,
        )
        is ContextError.KeyInvalidFormat -> ScopeContractError.InputError.InvalidContextKey(
            key = error.attemptedKey,
            validationFailure = ScopeContractError.ContextKeyValidationFailure.InvalidFormat("invalid format"),
        )
        is ContextError.StateNotFound -> ScopeContractError.SystemError.ServiceUnavailable(service = SERVICE_NAME)
        is ContextError.InvalidFilter -> ScopeContractError.InputError.InvalidContextFilter(
            filter = error.filter,
            validationFailure = ScopeContractError.ContextFilterValidationFailure.InvalidSyntax(
                expression = error.filter,
                errorType = error.reason,
                position = null,
            ),
        )
        is ContextError.ContextInUse,
        is ContextError.ContextUpdateConflict,
        -> ScopeContractError.SystemError.ServiceUnavailable(service = SERVICE_NAME)
    }

    private fun mapNotFoundError(key: String): ScopeContractError = ScopeContractError.BusinessError.ContextNotFound(contextKey = key)

    private fun mapContextToNotFound(error: ContextError): ScopeContractError {
        val key = when (error) {
            is ContextError.ContextNotFound -> error.key
            is ContextError.InvalidContextSwitch -> error.key
            else -> error("Unexpected error type: $error")
        }
        return mapNotFoundError(key)
    }

    override fun mapSystemError(): ScopeContractError = createServiceUnavailableError(SERVICE_NAME)

    private fun mapPersistenceError(error: ScopeManagementApplicationError.PersistenceError): ScopeContractError = when (error) {
        is ScopeManagementApplicationError.PersistenceError.StorageUnavailable,
        is ScopeManagementApplicationError.PersistenceError.DataCorruption,
        is ScopeManagementApplicationError.PersistenceError.ConcurrencyConflict,
        -> ScopeContractError.SystemError.ServiceUnavailable(
            service = SERVICE_NAME,
        )
        is ScopeManagementApplicationError.PersistenceError.NotFound -> ScopeContractError.BusinessError.NotFound(
            scopeId = "",
        )
    }

    /**
     * Maps domain input errors to contract errors.
     */
    fun mapDomainError(domainError: ScopeInputError): ScopeContractError = when (domainError) {
        // Title errors
        is ScopeInputError.TitleError.EmptyTitle -> TitleValidationErrorCreator.createEmpty()
        is ScopeInputError.TitleError.TitleTooShort -> TitleValidationErrorCreator.createTooShort(
            domainError.minLength,
            0, // actual length not available in domain error
        )
        is ScopeInputError.TitleError.TitleTooLong -> TitleValidationErrorCreator.createTooLong(
            domainError.maxLength,
            0, // actual length not available in domain error
        )
        is ScopeInputError.TitleError.InvalidTitleFormat -> TitleValidationErrorCreator.createInvalidFormat()

        // Description errors
        is ScopeInputError.DescriptionError.DescriptionTooLong -> DescriptionValidationErrorCreator.createTooLong(
            domainError.maxLength,
            0, // actual length not available in domain error
        )

        // ID errors
        is ScopeInputError.IdError.EmptyId -> ScopeContractError.InputError.InvalidId(
            id = "",
            expectedFormat = "ULID format",
        )
        is ScopeInputError.IdError.InvalidIdFormat -> ScopeContractError.InputError.InvalidId(
            id = domainError.id,
            expectedFormat = when (domainError.expectedFormat) {
                ScopeInputError.IdError.InvalidIdFormat.IdFormatType.ULID -> "ULID format"
                ScopeInputError.IdError.InvalidIdFormat.IdFormatType.UUID -> "UUID format"
                ScopeInputError.IdError.InvalidIdFormat.IdFormatType.NUMERIC_ID -> "Numeric ID"
                ScopeInputError.IdError.InvalidIdFormat.IdFormatType.CUSTOM_FORMAT -> "Custom format"
            },
        )

        // Alias errors
        is ScopeInputError.AliasError.EmptyAlias,
        is ScopeInputError.AliasError.AliasTooShort,
        is ScopeInputError.AliasError.AliasTooLong,
        is ScopeInputError.AliasError.InvalidAliasFormat,
        -> ScopeContractError.SystemError.ServiceUnavailable(service = SERVICE_NAME)
    }

    /**
     * Maps domain scope alias errors to contract errors.
     */
    fun mapDomainError(domainError: DomainScopeAliasError): ScopeContractError = when (domainError) {
        is DomainScopeAliasError.AliasNotFoundById -> mapAliasNotFoundError("")
        is DomainScopeAliasError.AliasNotFoundByName -> mapAliasNotFoundError(domainError.alias)
        is DomainScopeAliasError.DuplicateAlias -> ScopeContractError.BusinessError.DuplicateAlias(
            alias = domainError.alias,
            existingScopeId = domainError.scopeId.toString(),
            attemptedScopeId = "",
        )
        is DomainScopeAliasError.CannotRemoveCanonicalAlias -> ScopeContractError.BusinessError.CannotRemoveCanonicalAlias(
            scopeId = domainError.scopeId.toString(),
            aliasName = domainError.alias,
        )
        is DomainScopeAliasError.AliasGenerationFailed,
        is DomainScopeAliasError.DataInconsistencyError.AliasReferencesNonExistentScope,
        is DomainScopeAliasError.AliasError,
        -> ScopeContractError.SystemError.ServiceUnavailable(
            service = SERVICE_NAME,
        )
    }

    /**
     * Maps domain context errors to contract errors.
     */
    fun mapDomainError(domainError: DomainContextError): ScopeContractError = when (domainError) {
        // Context key validation errors
        is DomainContextError.EmptyKey,
        is DomainContextError.KeyTooShort,
        is DomainContextError.KeyTooLong,
        is DomainContextError.InvalidKeyFormat,
        -> mapValidationError(domainError, ContextKeyValidationErrorCreator)

        // Context name validation errors
        is DomainContextError.EmptyName -> ContextNameValidationErrorCreator.createEmpty()
        is DomainContextError.NameTooLong -> ContextNameValidationErrorCreator.createTooLong(domainError.maximumLength, 0)

        // Context description validation errors
        is DomainContextError.EmptyDescription,
        is DomainContextError.DescriptionTooShort,
        is DomainContextError.DescriptionTooLong,
        -> mapValidationError(domainError, DescriptionValidationErrorCreator)

        // Context filter validation errors
        is DomainContextError.EmptyFilter,
        is DomainContextError.FilterTooShort,
        is DomainContextError.FilterTooLong,
        is DomainContextError.InvalidFilterSyntax,
        -> mapValidationError(domainError, ContextFilterValidationErrorCreator)

        // Business rule validation errors
        is DomainContextError.InvalidScope -> ScopeContractError.BusinessError.NotFound(scopeId = domainError.scopeId)
        is DomainContextError.InvalidHierarchy -> ScopeContractError.BusinessError.HierarchyViolation(
            violation = ScopeContractError.HierarchyViolationType.ParentNotFound(
                scopeId = domainError.scopeId,
                parentId = domainError.parentId,
            ),
        )
        is DomainContextError.DuplicateScope -> ScopeContractError.BusinessError.DuplicateTitle(
            title = InputSanitizer.createPreview(domainError.title),
            parentId = domainError.contextId,
        )
    }

    /**
     * Maps domain aspect key errors to contract errors.
     * Since contract doesn't have specific aspect error types, map to generic system error.
     */
<<<<<<< HEAD
    fun mapDomainError(domainError: AspectKeyError): ScopeContractError = ScopeContractError.SystemError.ServiceUnavailable(service = "aspect-validation")
=======
    fun mapDomainError(domainError: AspectKeyError): ScopeContractError = when (domainError) {
        is AspectKeyError.EmptyKey -> createEmptyTitleError()
        is AspectKeyError.TooShort -> createTooShortTitleError(
            minLength = domainError.minLength,
            actualLength = domainError.actualLength,
        )
        is AspectKeyError.TooLong -> createTooLongTitleError(
            maxLength = domainError.maxLength,
            actualLength = domainError.actualLength,
        )
        is AspectKeyError.InvalidFormat -> createInvalidTitleWithInvalidCharacters()
    }
>>>>>>> d670accd

    /**
     * Maps domain aspect validation errors to contract errors.
     * Since contract doesn't have specific aspect error types, map to generic system error.
     */
<<<<<<< HEAD
    fun mapDomainError(domainError: AspectValidationError): ScopeContractError =
        ScopeContractError.SystemError.ServiceUnavailable(service = "aspect-validation")
=======
    fun mapDomainError(domainError: AspectValidationError): ScopeContractError = when (domainError) {
        // AspectKey validation errors
        is AspectValidationError.EmptyAspectKey -> createEmptyTitleError()
        is AspectValidationError.AspectKeyTooShort -> createTooShortTitleError(
            minLength = 1,
            actualLength = 0,
        )
        is AspectValidationError.AspectKeyTooLong -> createTooLongTitleError(
            maxLength = domainError.maxLength,
            actualLength = domainError.actualLength,
        )
        is AspectValidationError.InvalidAspectKeyFormat -> createInvalidTitleWithInvalidCharacters()

        // AspectValue validation errors
        is AspectValidationError.EmptyAspectValue -> createRequiredFieldError(
            field = "aspectValue",
        )
        is AspectValidationError.AspectValueTooShort -> ScopeContractError.InputError.ValidationFailure(
            field = "aspectValue",
            value = "",
            constraint = ScopeContractError.ValidationConstraint.InvalidFormat(
                expectedFormat = "Minimum length: 1",
            ),
        )
        is AspectValidationError.AspectValueTooLong -> ScopeContractError.InputError.ValidationFailure(
            field = "aspectValue",
            value = "",
            constraint = ScopeContractError.ValidationConstraint.InvalidFormat(
                expectedFormat = "Maximum length: ${domainError.maxLength}",
            ),
        )

        // AspectDefinition validation errors
        is AspectValidationError.EmptyAspectAllowedValues -> ScopeContractError.InputError.ValidationFailure(
            field = "allowedValues",
            value = "",
            constraint = ScopeContractError.ValidationConstraint.EmptyValues(
                field = "allowedValues",
            ),
        )
        is AspectValidationError.DuplicateAspectAllowedValues -> ScopeContractError.InputError.ValidationFailure(
            field = "allowedValues",
            value = "",
            constraint = ScopeContractError.ValidationConstraint.InvalidValue(
                expectedValues = null,
                actualValue = "duplicate values",
            ),
        )
    }
>>>>>>> d670accd

    /**
     * Generic mapper for any ScopesError to contract errors.
     * This function delegates to specific mappers based on the error type.
     */
    fun mapDomainError(domainError: ScopesError, context: ErrorMappingContext? = null): ScopeContractError = when (domainError) {
        // Delegate to specific mappers for known subtypes
        is DomainContextError -> mapDomainError(domainError)
        is AspectKeyError -> mapDomainError(domainError)
        is AspectValidationError -> mapDomainError(domainError)

        // Common domain errors
<<<<<<< HEAD
        is ScopesError.NotFound -> ScopeContractError.BusinessError.NotFound(scopeId = domainError.identifier)
        is ScopesError.InvalidOperation -> createServiceUnavailableError(SERVICE_NAME)
=======
        is ScopesError.NotFound -> ScopeContractError.BusinessError.NotFound(
            scopeId = domainError.identifier,
        )
        is ScopesError.InvalidOperation -> createServiceUnavailableError()
>>>>>>> d670accd
        is ScopesError.AlreadyExists -> ScopeContractError.BusinessError.DuplicateAlias(
            alias = domainError.identifier,
            existingScopeId = "",
            attemptedScopeId = "",
        )
<<<<<<< HEAD
        is ScopesError.SystemError -> createServiceUnavailableError(domainError.service ?: SERVICE_NAME)
        is ScopesError.ValidationFailed -> when (val constraint = domainError.constraint) {
            is ScopesError.ValidationConstraintType.InvalidType -> ScopeContractError.InputError.InvalidId(
                id = domainError.value,
                expectedFormat = constraint.expectedType,
            )
            is ScopesError.ValidationConstraintType.InvalidFormat -> ScopeContractError.InputError.InvalidId(
                id = domainError.value,
                expectedFormat = constraint.expectedFormat,
            )
            else -> TitleValidationErrorCreator.createEmpty()
=======
        is ScopesError.SystemError -> createServiceUnavailableError(
            service = domainError.service,
        )
        is ScopesError.ValidationFailed -> {
            // Map domain validation constraint to contract validation constraint
            val contractConstraint = when (val constraint = domainError.constraint) {
                is ScopesError.ValidationConstraintType.InvalidType ->
                    ScopeContractError.ValidationConstraint.InvalidType(
                        expectedType = constraint.expectedType,
                        actualType = constraint.actualType,
                    )
                is ScopesError.ValidationConstraintType.InvalidFormat ->
                    ScopeContractError.ValidationConstraint.InvalidFormat(
                        expectedFormat = constraint.expectedFormat,
                    )
                is ScopesError.ValidationConstraintType.NotInAllowedValues ->
                    ScopeContractError.ValidationConstraint.InvalidValue(
                        expectedValues = constraint.allowedValues,
                        actualValue = InputSanitizer.createPreview(domainError.value),
                    )
                is ScopesError.ValidationConstraintType.MissingRequired ->
                    ScopeContractError.ValidationConstraint.RequiredField(
                        field = domainError.field,
                    )
                is ScopesError.ValidationConstraintType.MultipleValuesNotAllowed ->
                    ScopeContractError.ValidationConstraint.MultipleValuesNotAllowed(
                        field = constraint.field,
                    )
                is ScopesError.ValidationConstraintType.EmptyValues ->
                    ScopeContractError.ValidationConstraint.EmptyValues(
                        field = constraint.field,
                    )
                is ScopesError.ValidationConstraintType.InvalidValue ->
                    ScopeContractError.ValidationConstraint.InvalidValue(
                        expectedValues = null, // Generic invalid value without specific allowed values
                        actualValue = InputSanitizer.createPreview(domainError.value),
                    )
            }

            ScopeContractError.InputError.ValidationFailure(
                field = domainError.field,
                value = InputSanitizer.createPreview(domainError.value),
                constraint = contractConstraint,
            )
>>>>>>> d670accd
        }
        is ScopesError.Conflict -> when (domainError.conflictType) {
            ScopesError.Conflict.ConflictType.DUPLICATE_KEY -> ScopeContractError.BusinessError.DuplicateTitle(
                title = InputSanitizer.createPreview(domainError.resourceId),
                parentId = null,
            )
            ScopesError.Conflict.ConflictType.HAS_DEPENDENCIES -> ScopeContractError.BusinessError.HasChildren(
                scopeId = domainError.resourceId,
                childrenCount = 1,
            )
<<<<<<< HEAD
            else -> ScopeContractError.SystemError.ServiceUnavailable(service = SERVICE_NAME)
=======
            else -> createServiceUnavailableError()
>>>>>>> d670accd
        }
        is ScopesError.ConcurrencyError -> ScopeContractError.SystemError.ConcurrentModification(
            scopeId = domainError.aggregateId,
            expectedVersion = domainError.expectedVersion?.toLong() ?: -1L,
            actualVersion = domainError.actualVersion?.toLong() ?: -1L,
        )
        is ScopesError.RepositoryError -> when (domainError.failure) {
            ScopesError.RepositoryError.RepositoryFailure.STORAGE_UNAVAILABLE,
            ScopesError.RepositoryError.RepositoryFailure.TIMEOUT,
            ScopesError.RepositoryError.RepositoryFailure.ACCESS_DENIED,
            ScopesError.RepositoryError.RepositoryFailure.CONSTRAINT_VIOLATION,
            ScopesError.RepositoryError.RepositoryFailure.OPERATION_FAILED,
            ScopesError.RepositoryError.RepositoryFailure.CORRUPTED_DATA,
<<<<<<< HEAD
            null,
            -> createServiceUnavailableError(SERVICE_NAME)
        }

        // Delegate to specific domain error mappers
        is ScopeInputError -> mapDomainError(domainError)
        is DomainScopeAliasError -> mapDomainError(domainError)
        is ScopeHierarchyError -> mapDomainHierarchyError(domainError)
        is DomainScopeUniquenessError -> mapDomainUniquenessError(domainError)

        // Handle other domain errors
        else -> createServiceUnavailableError(SERVICE_NAME)
    }

    private fun mapDomainHierarchyError(domainError: ScopeHierarchyError): ScopeContractError = when (domainError) {
        is ScopeHierarchyError.MaxDepthExceeded -> ScopeContractError.BusinessError.HierarchyViolation(
            violation = ScopeContractError.HierarchyViolationType.MaxDepthExceeded(
                scopeId = domainError.scopeId.toString(),
                attemptedDepth = domainError.currentDepth,
                maximumDepth = domainError.maxDepth,
            ),
        )
        is ScopeHierarchyError.MaxChildrenExceeded -> ScopeContractError.BusinessError.HierarchyViolation(
            violation = ScopeContractError.HierarchyViolationType.MaxChildrenExceeded(
                parentId = domainError.parentId.toString(),
                currentChildrenCount = domainError.currentCount,
                maximumChildren = domainError.maxChildren,
            ),
        )
        is ScopeHierarchyError.CircularDependency -> ScopeContractError.BusinessError.HierarchyViolation(
            violation = ScopeContractError.HierarchyViolationType.CircularReference(
                scopeId = domainError.scopeId.toString(),
                parentId = domainError.ancestorId.toString(),
                cyclePath = emptyList(),
            ),
        )
        is ScopeHierarchyError.HierarchyUnavailable -> ScopeContractError.SystemError.ServiceUnavailable(
            service = SERVICE_NAME,
        )
    }

    private fun mapDomainUniquenessError(domainError: DomainScopeUniquenessError): ScopeContractError = when (domainError) {
        is DomainScopeUniquenessError.DuplicateTitleInContext -> ScopeContractError.BusinessError.DuplicateTitle(
            title = domainError.title,
            parentId = domainError.parentId?.toString(),
        )
        is DomainScopeUniquenessError.DuplicateIdentifier -> ScopeContractError.BusinessError.DuplicateTitle(
            title = domainError.identifier,
            parentId = null,
        )
=======
            -> createServiceUnavailableError()
            ScopesError.RepositoryError.RepositoryFailure.CONSTRAINT_VIOLATION -> ScopeContractError.BusinessError.DuplicateTitle(
                title = InputSanitizer.createPreview(context?.attemptedValue ?: ""),
                parentId = context?.parentId,
            )
            null -> createServiceUnavailableError()
        }
        is ScopesError.ScopeStatusTransitionError -> createServiceUnavailableError()

        // Domain-specific errors that extend ScopesError (delegation through inheritance)
        is ScopeInputError -> {
            // Create app error for mapInputError
            val appError = when (domainError) {
                is ScopeInputError.TitleError.EmptyTitle -> AppScopeInputError.TitleEmpty(preview = InputSanitizer.createPreview(""))
                is ScopeInputError.TitleError.TitleTooShort -> AppScopeInputError.TitleTooShort(
                    preview = InputSanitizer.createPreview(""),
                    minimumLength = domainError.minLength,
                )
                is ScopeInputError.TitleError.TitleTooLong -> AppScopeInputError.TitleTooLong(
                    preview = InputSanitizer.createPreview(""),
                    maximumLength = domainError.maxLength,
                )
                is ScopeInputError.TitleError.InvalidTitleFormat -> AppScopeInputError.TitleContainsProhibitedCharacters(
                    preview = InputSanitizer.createPreview(domainError.title),
                    prohibitedCharacters = listOf(),
                )
                is ScopeInputError.DescriptionError.DescriptionTooLong -> AppScopeInputError.DescriptionTooLong(
                    preview = InputSanitizer.createPreview(""),
                    maximumLength = domainError.maxLength,
                )
                is ScopeInputError.IdError.EmptyId -> AppScopeInputError.IdBlank(preview = InputSanitizer.createPreview(""))
                is ScopeInputError.IdError.InvalidIdFormat -> AppScopeInputError.IdInvalidFormat(
                    preview = InputSanitizer.createPreview(domainError.id),
                    expectedFormat = domainError.expectedFormat.toString(),
                )
                // Handle alias error types
                is ScopeInputError.AliasError.EmptyAlias -> AppScopeInputError.AliasEmpty(preview = InputSanitizer.createPreview(""))
                is ScopeInputError.AliasError.AliasTooShort -> AppScopeInputError.AliasTooShort(
                    preview = InputSanitizer.createPreview(""),
                    minimumLength = domainError.minLength,
                )
                is ScopeInputError.AliasError.AliasTooLong -> AppScopeInputError.AliasTooLong(
                    preview = InputSanitizer.createPreview(""),
                    maximumLength = domainError.maxLength,
                )
                is ScopeInputError.AliasError.InvalidAliasFormat -> AppScopeInputError.AliasInvalidFormat(
                    preview = InputSanitizer.createPreview(domainError.alias),
                    expectedPattern = domainError.expectedPattern.toString(),
                )
            }
            mapInputError(appError)
        }
        is ScopeHierarchyError -> {
            // Map domain hierarchy errors to contract hierarchy violations
            when (domainError) {
                is ScopeHierarchyError.CircularDependency ->
                    ScopeContractError.BusinessError.HierarchyViolation(
                        violation = ScopeContractError.HierarchyViolationType.CircularReference(
                            scopeId = domainError.scopeId.toString(),
                            parentId = domainError.ancestorId.toString(),
                            cyclePath = listOf(domainError.scopeId.toString(), domainError.ancestorId.toString()),
                        ),
                    )
                is ScopeHierarchyError.MaxDepthExceeded ->
                    ScopeContractError.BusinessError.HierarchyViolation(
                        violation = ScopeContractError.HierarchyViolationType.MaxDepthExceeded(
                            scopeId = domainError.scopeId.toString(),
                            attemptedDepth = domainError.currentDepth,
                            maximumDepth = domainError.maxDepth,
                        ),
                    )
                is ScopeHierarchyError.MaxChildrenExceeded ->
                    ScopeContractError.BusinessError.HierarchyViolation(
                        violation = ScopeContractError.HierarchyViolationType.MaxChildrenExceeded(
                            parentId = domainError.parentId.toString(),
                            currentChildrenCount = domainError.currentCount,
                            maximumChildren = domainError.maxChildren,
                        ),
                    )
                is ScopeHierarchyError.HierarchyUnavailable ->
                    createServiceUnavailableError(
                        service = "Scope hierarchy service",
                    )
            }
        }
        is DomainScopeUniquenessError -> {
            // Map domain uniqueness errors directly to contract errors
            when (domainError) {
                is DomainScopeUniquenessError.DuplicateTitleInContext ->
                    ScopeContractError.BusinessError.DuplicateTitle(
                        title = InputSanitizer.createPreview(domainError.title),
                        parentId = domainError.parentId?.toString(),
                        existingScopeId = domainError.existingId.toString(),
                    )
                is DomainScopeUniquenessError.DuplicateIdentifier ->
                    ScopeContractError.BusinessError.DuplicateAlias(
                        alias = InputSanitizer.createPreview(domainError.identifier),
                        existingScopeId = null,
                        attemptedScopeId = null,
                    )
            }
        }
        is DomainScopeAliasError -> {
            // Direct mapping to contract error without intermediate app error
            when (domainError) {
                is DomainScopeAliasError.DuplicateAlias -> ScopeContractError.BusinessError.DuplicateAlias(
                    alias = InputSanitizer.createPreview(domainError.alias),
                    existingScopeId = domainError.scopeId.toString(),
                    attemptedScopeId = null,
                )
                is DomainScopeAliasError.AliasGenerationFailed -> ScopeContractError.BusinessError.AliasGenerationFailed(
                    scopeId = domainError.scopeId.toString(),
                    retryCount = 0, // Not available from domain error
                )
                is DomainScopeAliasError.AliasError -> ScopeContractError.BusinessError.AliasGenerationValidationFailed(
                    scopeId = "", // Not available from domain error
                    alias = InputSanitizer.createPreview(domainError.alias),
                    reason = domainError.reason,
                )
                is DomainScopeAliasError.AliasNotFoundByName -> ScopeContractError.BusinessError.AliasNotFound(
                    alias = InputSanitizer.createPreview(domainError.alias),
                )
                is DomainScopeAliasError.AliasNotFoundById -> ScopeContractError.BusinessError.AliasNotFound(
                    alias = domainError.aliasId.toString(),
                )
                is DomainScopeAliasError.CannotRemoveCanonicalAlias -> ScopeContractError.BusinessError.CannotRemoveCanonicalAlias(
                    scopeId = domainError.scopeId.toString(),
                    aliasName = InputSanitizer.createPreview(domainError.alias),
                )
                is DomainScopeAliasError.DataInconsistencyError.AliasReferencesNonExistentScope ->
                    createServiceUnavailableError()
                is DomainScopeAliasError.DataInconsistencyError -> error(
                    "Unmapped DataInconsistencyError subtype: ${domainError::class.simpleName}",
                )
            }
        }

        // Other errors - map to system error
        else -> {
            logger.warn(
                "Unmapped domain error type, using ServiceUnavailable",
                mapOf(
                    "errorType" to (domainError::class.qualifiedName ?: domainError::class.simpleName ?: "UnknownError"),
                    "message" to domainError.toString(),
                ),
            )
            createServiceUnavailableError()
        }
>>>>>>> d670accd
    }
}<|MERGE_RESOLUTION|>--- conflicted
+++ resolved
@@ -53,53 +53,10 @@
         -1L
     }
 
-    // ==============================================
-    // Generic Validation Error Creators
-    // ==============================================
-
-    /**
-     * Generic interface for validation error creation
-     */
-    private sealed interface ValidationErrorCreator<T> {
-        fun createEmpty(): T
-        fun createTooShort(minLength: Int, actualLength: Int): T
-        fun createTooLong(maxLength: Int, actualLength: Int): T
-        fun createInvalidFormat(): T
-    }
-
-<<<<<<< HEAD
-    /**
-     * Title validation error creator
-     */
-    private object TitleValidationErrorCreator : ValidationErrorCreator<ScopeContractError.InputError.InvalidTitle> {
-        override fun createEmpty() = ScopeContractError.InputError.InvalidTitle(
-            title = "",
-            validationFailure = ScopeContractError.TitleValidationFailure.Empty,
-        )
-
-        override fun createTooShort(minLength: Int, actualLength: Int) = ScopeContractError.InputError.InvalidTitle(
-            title = "",
-            validationFailure = ScopeContractError.TitleValidationFailure.TooShort(
-                minimumLength = minLength,
-                actualLength = actualLength,
-            ),
-        )
-
-        override fun createTooLong(maxLength: Int, actualLength: Int) = ScopeContractError.InputError.InvalidTitle(
-            title = "",
-            validationFailure = ScopeContractError.TitleValidationFailure.TooLong(
-                maximumLength = maxLength,
-                actualLength = actualLength,
-            ),
-        )
-
-        override fun createInvalidFormat() = ScopeContractError.InputError.InvalidTitle(
-            title = "",
-            validationFailure = ScopeContractError.TitleValidationFailure.InvalidCharacters(
-                prohibitedCharacters = listOf(),
-            ),
-        )
-=======
+    private fun mapAliasNotFoundError(alias: String): ScopeContractError = ScopeContractError.BusinessError.AliasNotFound(alias = alias)
+
+    private fun mapNotFoundError(scopeId: String): ScopeContractError = ScopeContractError.BusinessError.NotFound(scopeId = scopeId)
+
     private fun mapAliasToNotFound(error: AppScopeInputError): ScopeContractError {
         val alias = when (error) {
             is AppScopeInputError.AliasNotFound -> error.preview
@@ -107,198 +64,16 @@
             else -> error("Unexpected error type: $error")
         }
         return mapAliasNotFoundError(alias)
->>>>>>> d670accd
-    }
-
-    /**
-     * Description validation error creator
-     */
-    private object DescriptionValidationErrorCreator : ValidationErrorCreator<ScopeContractError.InputError.InvalidDescription> {
-        override fun createEmpty() = ScopeContractError.InputError.InvalidDescription(
-            descriptionText = "",
-            validationFailure = ScopeContractError.DescriptionValidationFailure.TooLong(
-                maximumLength = 0,
-                actualLength = 0,
-            ),
-        )
-
-        override fun createTooShort(minLength: Int, actualLength: Int) = ScopeContractError.InputError.InvalidDescription(
-            descriptionText = "",
-            validationFailure = ScopeContractError.DescriptionValidationFailure.TooLong(
-                maximumLength = minLength,
-                actualLength = actualLength,
-            ),
-        )
-
-        override fun createTooLong(maxLength: Int, actualLength: Int) = ScopeContractError.InputError.InvalidDescription(
-            descriptionText = "",
-            validationFailure = ScopeContractError.DescriptionValidationFailure.TooLong(
-                maximumLength = maxLength,
-                actualLength = actualLength,
-            ),
-        )
-
-        override fun createInvalidFormat() = createEmpty() // Description doesn't have invalid format
-    }
-
-    /**
-     * Generic validation error creator for aspect-related errors.
-     * Since contract doesn't have specific aspect error types, all map to ServiceUnavailable.
-     */
-    private class AspectValidationErrorCreator(private val service: String = "aspect-validation") : ValidationErrorCreator<ScopeContractError> {
-        override fun createEmpty() = ScopeContractError.SystemError.ServiceUnavailable(service = service)
-        override fun createTooShort(minLength: Int, actualLength: Int) = ScopeContractError.SystemError.ServiceUnavailable(service = service)
-        override fun createTooLong(maxLength: Int, actualLength: Int) = ScopeContractError.SystemError.ServiceUnavailable(service = service)
-        override fun createInvalidFormat() = ScopeContractError.SystemError.ServiceUnavailable(service = service)
-    }
-
-    /**
-     * Aspect Key validation error creator
-     */
-    private val aspectKeyValidationErrorCreator = AspectValidationErrorCreator()
-
-    /**
-     * Aspect Value validation error creator
-     */
-    private val aspectValueValidationErrorCreator = AspectValidationErrorCreator()
-
-    /**
-     * Context Key validation error creator
-     */
-    private object ContextKeyValidationErrorCreator : ValidationErrorCreator<ScopeContractError.InputError.InvalidContextKey> {
-        override fun createEmpty() = ScopeContractError.InputError.InvalidContextKey(
-            key = "",
-            validationFailure = ScopeContractError.ContextKeyValidationFailure.Empty,
-        )
-
-        override fun createTooShort(minLength: Int, actualLength: Int) = ScopeContractError.InputError.InvalidContextKey(
-            key = "",
-            validationFailure = ScopeContractError.ContextKeyValidationFailure.TooShort(
-                minimumLength = minLength,
-                actualLength = actualLength,
-            ),
-        )
-
-        override fun createTooLong(maxLength: Int, actualLength: Int) = ScopeContractError.InputError.InvalidContextKey(
-            key = "",
-            validationFailure = ScopeContractError.ContextKeyValidationFailure.TooLong(
-                maximumLength = maxLength,
-                actualLength = actualLength,
-            ),
-        )
-
-        override fun createInvalidFormat() = ScopeContractError.InputError.InvalidContextKey(
-            key = "",
-            validationFailure = ScopeContractError.ContextKeyValidationFailure.InvalidFormat("unknown"),
-        )
-    }
-
-    /**
-     * Context Name validation error creator
-     */
-    private object ContextNameValidationErrorCreator : ValidationErrorCreator<ScopeContractError.InputError.InvalidContextName> {
-        override fun createEmpty() = ScopeContractError.InputError.InvalidContextName(
-            name = "",
-            validationFailure = ScopeContractError.ContextNameValidationFailure.Empty,
-        )
-
-        override fun createTooShort(minLength: Int, actualLength: Int) = createEmpty() // Context name doesn't have too short
-
-        override fun createTooLong(maxLength: Int, actualLength: Int) = ScopeContractError.InputError.InvalidContextName(
-            name = "",
-            validationFailure = ScopeContractError.ContextNameValidationFailure.TooLong(
-                maximumLength = maxLength,
-                actualLength = actualLength,
-            ),
-        )
-
-        override fun createInvalidFormat() = createEmpty() // Context name doesn't have invalid format
-    }
-
-    /**
-     * Context Filter validation error creator
-     */
-    private object ContextFilterValidationErrorCreator : ValidationErrorCreator<ScopeContractError.InputError.InvalidContextFilter> {
-        override fun createEmpty() = ScopeContractError.InputError.InvalidContextFilter(
-            filter = "",
-            validationFailure = ScopeContractError.ContextFilterValidationFailure.Empty,
-        )
-
-        override fun createTooShort(minLength: Int, actualLength: Int) = ScopeContractError.InputError.InvalidContextFilter(
-            filter = "",
-            validationFailure = ScopeContractError.ContextFilterValidationFailure.TooShort(
-                minimumLength = minLength,
-                actualLength = actualLength,
-            ),
-        )
-
-        override fun createTooLong(maxLength: Int, actualLength: Int) = ScopeContractError.InputError.InvalidContextFilter(
-            filter = "",
-            validationFailure = ScopeContractError.ContextFilterValidationFailure.TooLong(
-                maximumLength = maxLength,
-                actualLength = actualLength,
-            ),
-        )
-
-        override fun createInvalidFormat() = ScopeContractError.InputError.InvalidContextFilter(
-            filter = "",
-            validationFailure = ScopeContractError.ContextFilterValidationFailure.InvalidSyntax(
-                expression = "",
-                errorType = "unknown",
-                position = null,
-            ),
-        )
-    }
-
-    // ==============================================
-    // Generic Validation Mappers
-    // ==============================================
-
-    /**
-     * Maps common validation error patterns using the appropriate creator
-     */
-    private fun <T> mapValidationError(error: Any, creator: ValidationErrorCreator<T>): T = when (error) {
-        // Empty patterns
-        is AspectKeyError.EmptyKey,
-        is AspectValidationError.EmptyAspectKey,
-        is AspectValidationError.EmptyAspectValue,
-        is AspectValidationError.EmptyAspectAllowedValues,
-        is DomainContextError.EmptyKey,
-        is DomainContextError.EmptyName,
-        is DomainContextError.EmptyDescription,
-        is DomainContextError.EmptyFilter,
-        -> creator.createEmpty()
-
-        // Too short patterns
-        is AspectKeyError.TooShort -> creator.createTooShort(error.minLength, error.actualLength)
-        is AspectValidationError.AspectKeyTooShort -> creator.createTooShort(1, 0)
-        is AspectValidationError.AspectValueTooShort -> creator.createTooShort(1, 0)
-        is DomainContextError.KeyTooShort -> creator.createTooShort(error.minimumLength, 0)
-        is DomainContextError.FilterTooShort -> creator.createTooShort(error.minimumLength, 0)
-        is DomainContextError.DescriptionTooShort -> creator.createTooShort(error.minimumLength, 0)
-
-        // Too long patterns
-        is AspectKeyError.TooLong -> creator.createTooLong(error.maxLength, error.actualLength)
-        is AspectValidationError.AspectKeyTooLong -> creator.createTooLong(error.maxLength, error.actualLength)
-        is AspectValidationError.AspectValueTooLong -> creator.createTooLong(error.maxLength, error.actualLength)
-        is DomainContextError.KeyTooLong -> creator.createTooLong(error.maximumLength, 0)
-        is DomainContextError.NameTooLong -> creator.createTooLong(error.maximumLength, 0)
-        is DomainContextError.DescriptionTooLong -> creator.createTooLong(error.maximumLength, 0)
-        is DomainContextError.FilterTooLong -> creator.createTooLong(error.maximumLength, 0)
-
-        // Invalid format patterns
-        is AspectKeyError.InvalidFormat,
-        is AspectValidationError.InvalidAspectKeyFormat,
-        is DomainContextError.InvalidKeyFormat,
-        is DomainContextError.InvalidFilterSyntax,
-        -> creator.createInvalidFormat()
-
-        else -> error("Unexpected error type: $error")
-    }
-
-    // ==============================================
-    // Main Error Mapping
-    // ==============================================
+    }
+
+    private fun mapContextToNotFound(error: ContextError): ScopeContractError {
+        val key = when (error) {
+            is ContextError.ContextNotFound -> error.key
+            is ContextError.InvalidContextSwitch -> error.key
+            else -> error("Unexpected error type: $error")
+        }
+        return mapNotFoundError(key)
+    }
 
     override fun mapToContractError(domainError: ScopeManagementApplicationError): ScopeContractError = when (domainError) {
         // Group errors by type
@@ -332,38 +107,20 @@
         is AppScopeInputError.AliasTooShort,
         is AppScopeInputError.AliasTooLong,
         is AppScopeInputError.AliasInvalidFormat,
-        -> mapAliasInputError(error)
-
-        // Business rule errors - map to NotFound
+        -> mapAliasValidationError(error)
+
+        // Alias business errors
         is AppScopeInputError.AliasNotFound,
+        is AppScopeInputError.AliasDuplicate,
+        is AppScopeInputError.CannotRemoveCanonicalAlias,
+        is AppScopeInputError.AliasOfDifferentScope,
         is AppScopeInputError.InvalidAlias,
-        -> mapAliasToNotFound(error)
-
-        is AppScopeInputError.CannotRemoveCanonicalAlias -> ScopeContractError.BusinessError.CannotRemoveCanonicalAlias(scopeId = "", aliasName = "")
-
-        // Invalid parent ID
+        -> mapAliasBusinessError(error)
+
+        // Other input errors
         is AppScopeInputError.InvalidParentId -> ScopeContractError.InputError.InvalidParentId(
-<<<<<<< HEAD
-            parentId = error.parentId,
-            expectedFormat = "ULID format",
-        )
-
-        // Duplicate alias
-        is AppScopeInputError.AliasDuplicate -> ScopeContractError.BusinessError.DuplicateAlias(
-            alias = error.alias,
-            existingScopeId = null,
-            attemptedScopeId = null,
-        )
-
-        // Alias belongs to different scope
-        is AppScopeInputError.AliasOfDifferentScope -> ScopeContractError.BusinessError.AliasOfDifferentScope(
-            alias = error.alias,
-            expectedScopeId = error.expectedScopeId,
-            actualScopeId = error.actualScopeId,
-=======
             parentId = error.preview,
             expectedFormat = "Valid ULID format",
->>>>>>> d670accd
         )
 
         is AppScopeInputError.ValidationFailed -> {
@@ -395,139 +152,37 @@
     }
 
     private fun mapIdInputError(error: AppScopeInputError): ScopeContractError = when (error) {
-        is AppScopeInputError.IdBlank -> ScopeContractError.InputError.InvalidId(
-<<<<<<< HEAD
-            id = "",
-            expectedFormat = "ULID format",
-=======
-            id = error.preview,
+        is AppScopeInputError.IdBlank -> ScopeContractError.InputError.InvalidScopeId(
+            scopeId = "",
             expectedFormat = "Non-empty ULID format",
->>>>>>> d670accd
-        )
-        is AppScopeInputError.IdInvalidFormat -> ScopeContractError.InputError.InvalidId(
-            id = error.preview,
-            expectedFormat = error.expectedFormat,
-        )
-        else -> error("Unexpected error type: $error")
-    }
-
-<<<<<<< HEAD
+        )
+        is AppScopeInputError.IdInvalidFormat -> ScopeContractError.InputError.InvalidScopeId(
+            scopeId = error.preview,
+            expectedFormat = "Valid ULID format",
+        )
+        else -> error("Unexpected ID error type: $error")
+    }
+
     private fun mapTitleInputError(error: AppScopeInputError): ScopeContractError = when (error) {
-        is AppScopeInputError.TitleEmpty -> TitleValidationErrorCreator.createEmpty()
-        is AppScopeInputError.TitleTooShort -> TitleValidationErrorCreator.createTooShort(error.minimumLength, error.attemptedValue.length)
-        is AppScopeInputError.TitleTooLong -> TitleValidationErrorCreator.createTooLong(error.maximumLength, error.attemptedValue.length)
-        is AppScopeInputError.TitleContainsProhibitedCharacters -> TitleValidationErrorCreator.createInvalidFormat()
-        else -> error("Unexpected error type: $error")
-    }
-
-    private fun mapDescriptionInputError(error: AppScopeInputError): ScopeContractError = when (error) {
-        is AppScopeInputError.DescriptionTooLong -> DescriptionValidationErrorCreator.createTooLong(
-            error.maximumLength,
-            error.attemptedValue.length,
-=======
-    private fun createInvalidTitle(title: String, validationFailure: ScopeContractError.TitleValidationFailure): ScopeContractError.InputError.InvalidTitle =
-        ScopeContractError.InputError.InvalidTitle(title = title, validationFailure = validationFailure)
-        
-    /**
-     * Creates an InvalidTitle error with InvalidCharacters validation failure.
-     * This is a common pattern for aspect validation errors.
-     */
-    private fun createInvalidTitleWithInvalidCharacters(
-        title: String = "",
-        prohibitedCharacters: List<Char> = listOf(),
-    ): ScopeContractError.InputError.InvalidTitle =
-        createInvalidTitle(
-            title = title,
-            validationFailure = ScopeContractError.TitleValidationFailure.InvalidCharacters(
-                prohibitedCharacters = prohibitedCharacters,
-            ),
-        )
-        
-    /**
-     * Creates a ValidationFailure error with RequiredField constraint.
-     */
-    private fun createRequiredFieldError(
-        field: String,
-        value: String = "",
-    ): ScopeContractError.InputError.ValidationFailure =
-        ScopeContractError.InputError.ValidationFailure(
-            field = field,
-            value = value,
-            constraint = ScopeContractError.ValidationConstraint.RequiredField(
-                field = field,
-            ),
-        )
-
-    /**
-     * Creates an InvalidTitle error with Empty validation failure.
-     * This is commonly used for empty key/title errors.
-     */
-    private fun createEmptyTitleError(): ScopeContractError.InputError.InvalidTitle =
-        ScopeContractError.InputError.InvalidTitle(
+        is AppScopeInputError.TitleEmpty -> ScopeContractError.InputError.InvalidTitle(
             title = "",
             validationFailure = ScopeContractError.TitleValidationFailure.Empty,
         )
-
-    /**
-     * Creates an InvalidTitle error with TooShort validation failure.
-     */
-    private fun createTooShortTitleError(
-        minLength: Int,
-        actualLength: Int,
-    ): ScopeContractError.InputError.InvalidTitle =
-        ScopeContractError.InputError.InvalidTitle(
-            title = "",
-            validationFailure = ScopeContractError.TitleValidationFailure.TooShort(
-                minimumLength = minLength,
-                actualLength = actualLength,
-            ),
-        )
-
-    /**
-     * Creates an InvalidTitle error with TooLong validation failure.
-     */
-    private fun createTooLongTitleError(
-        maxLength: Int,
-        actualLength: Int,
-    ): ScopeContractError.InputError.InvalidTitle =
-        ScopeContractError.InputError.InvalidTitle(
-            title = "",
-            validationFailure = ScopeContractError.TitleValidationFailure.TooLong(
-                maximumLength = maxLength,
-                actualLength = actualLength,
-            ),
-        )
-
-    /**
-     * Creates a ServiceUnavailable error.
-     */
-    private fun createServiceUnavailableError(
-        service: String? = null,
-    ): ScopeContractError.SystemError.ServiceUnavailable =
-        ScopeContractError.SystemError.ServiceUnavailable(
-            service = service ?: SERVICE_NAME,
-        )
-
-    private fun mapTitleInputError(error: AppScopeInputError): ScopeContractError.InputError.InvalidTitle = when (error) {
-        is AppScopeInputError.TitleEmpty -> createInvalidTitle(
-            title = error.preview,
-            validationFailure = ScopeContractError.TitleValidationFailure.Empty,
-        )
-        is AppScopeInputError.TitleTooShort -> createInvalidTitle(
+        is AppScopeInputError.TitleTooShort -> ScopeContractError.InputError.InvalidTitle(
             title = error.preview,
             validationFailure = ScopeContractError.TitleValidationFailure.TooShort(
                 minimumLength = error.minimumLength,
-                actualLength = error.preview.length,
-            ),
-        )
-        is AppScopeInputError.TitleTooLong -> createInvalidTitle(
+                actualLength = error.actualLength,
+            ),
+        )
+        is AppScopeInputError.TitleTooLong -> ScopeContractError.InputError.InvalidTitle(
             title = error.preview,
             validationFailure = ScopeContractError.TitleValidationFailure.TooLong(
                 maximumLength = error.maximumLength,
-                actualLength = error.preview.length,
-            ),
-        )
-        is AppScopeInputError.TitleContainsProhibitedCharacters -> createInvalidTitle(
+                actualLength = error.actualLength,
+            ),
+        )
+        is AppScopeInputError.TitleContainsProhibitedCharacters -> ScopeContractError.InputError.InvalidTitle(
             title = error.preview,
             validationFailure = ScopeContractError.TitleValidationFailure.InvalidCharacters(
                 prohibitedCharacters = error.prohibitedCharacters,
@@ -536,196 +191,138 @@
         else -> error("Unexpected title error type: $error")
     }
 
-    private fun mapDescriptionInputError(error: AppScopeInputError.DescriptionTooLong): ScopeContractError.InputError.InvalidDescription =
+    private fun mapDescriptionInputError(error: AppScopeInputError.DescriptionTooLong): ScopeContractError =
         ScopeContractError.InputError.InvalidDescription(
             descriptionText = error.preview,
             validationFailure = ScopeContractError.DescriptionValidationFailure.TooLong(
                 maximumLength = error.maximumLength,
-                actualLength = error.preview.length,
-            ),
->>>>>>> d670accd
-        )
-        else -> error("Unexpected error type: $error")
-    }
-
-<<<<<<< HEAD
-    private fun mapAliasInputError(error: AppScopeInputError): ScopeContractError = when (error) {
+                actualLength = error.actualLength,
+            ),
+        )
+
+    private fun mapAliasValidationError(error: AppScopeInputError): ScopeContractError = when (error) {
         is AppScopeInputError.AliasEmpty -> ScopeContractError.InputError.InvalidAlias(
-            alias = error.alias,
+            alias = "",
             validationFailure = ScopeContractError.AliasValidationFailure.Empty,
         )
         is AppScopeInputError.AliasTooShort -> ScopeContractError.InputError.InvalidAlias(
-            alias = error.alias,
-=======
-    private fun createInvalidAlias(alias: String, validationFailure: ScopeContractError.AliasValidationFailure): ScopeContractError.InputError.InvalidAlias =
-        ScopeContractError.InputError.InvalidAlias(alias = alias, validationFailure = validationFailure)
-
-    private fun mapAliasValidationError(error: AppScopeInputError): ScopeContractError.InputError.InvalidAlias = when (error) {
-        is AppScopeInputError.AliasEmpty -> createInvalidAlias(
             alias = error.preview,
-            validationFailure = ScopeContractError.AliasValidationFailure.Empty,
-        )
-        is AppScopeInputError.AliasTooShort -> createInvalidAlias(
-            alias = error.preview,
->>>>>>> d670accd
             validationFailure = ScopeContractError.AliasValidationFailure.TooShort(
                 minimumLength = error.minimumLength,
-                actualLength = error.preview.length,
-            ),
-        )
-<<<<<<< HEAD
+                actualLength = error.actualLength,
+            ),
+        )
         is AppScopeInputError.AliasTooLong -> ScopeContractError.InputError.InvalidAlias(
-            alias = error.alias,
-=======
-        is AppScopeInputError.AliasTooLong -> createInvalidAlias(
             alias = error.preview,
->>>>>>> d670accd
             validationFailure = ScopeContractError.AliasValidationFailure.TooLong(
                 maximumLength = error.maximumLength,
-                actualLength = error.preview.length,
-            ),
-        )
-<<<<<<< HEAD
+                actualLength = error.actualLength,
+            ),
+        )
         is AppScopeInputError.AliasInvalidFormat -> ScopeContractError.InputError.InvalidAlias(
-            alias = error.alias,
-=======
-        is AppScopeInputError.AliasInvalidFormat -> createInvalidAlias(
             alias = error.preview,
->>>>>>> d670accd
             validationFailure = ScopeContractError.AliasValidationFailure.InvalidFormat(
                 expectedPattern = error.expectedPattern,
             ),
         )
-        else -> error("Unexpected error type: $error")
-    }
-
-<<<<<<< HEAD
-    private fun mapAliasNotFoundError(alias: String): ScopeContractError = ScopeContractError.BusinessError.AliasNotFound(alias = alias)
-=======
+        else -> error("Unexpected alias validation error type: $error")
+    }
+
     private fun mapAliasBusinessError(error: AppScopeInputError): ScopeContractError = when (error) {
         is AppScopeInputError.AliasNotFound,
         is AppScopeInputError.InvalidAlias,
         -> mapAliasToNotFound(error)
+
         is AppScopeInputError.AliasDuplicate -> ScopeContractError.BusinessError.DuplicateAlias(
             alias = error.preview,
         )
-        is AppScopeInputError.CannotRemoveCanonicalAlias -> ScopeContractError.BusinessError.CannotRemoveCanonicalAlias(
-            scopeId = "", // No scopeId in application error
-            aliasName = "", // No aliasName in application error
-        )
-        is AppScopeInputError.AliasOfDifferentScope -> ScopeContractError.BusinessError.AliasOfDifferentScope(
-            alias = error.preview,
-            expectedScopeId = error.expectedScopeId,
+        is AppScopeInputError.CannotRemoveCanonicalAlias -> ScopeContractError.BusinessError.CannotModifyCanonicalAlias(
+            scopeId = error.scopeId,
+            canonicalAlias = error.canonicalAlias,
+            operation = "remove",
+        )
+        is AppScopeInputError.AliasOfDifferentScope -> ScopeContractError.BusinessError.InvalidAliasTarget(
+            alias = error.alias,
+            targetScopeId = error.targetScopeId,
             actualScopeId = error.actualScopeId,
         )
         else -> error("Unexpected alias business error type: $error")
     }
 
     private fun mapContextError(error: ContextError): ScopeContractError = when (error) {
-        // Not found errors
+        is ContextError.KeyInvalidFormat -> ScopeContractError.InputError.InvalidContextKey(
+            key = InputSanitizer.createPreview(error.attemptedKey),
+            validationFailure = ScopeContractError.ContextKeyValidationFailure.InvalidFormat(
+                expectedPattern = "Valid context key format",
+            ),
+        )
+        is ContextError.StateNotFound -> ScopeContractError.BusinessError.NotFound(
+            scopeId = error.contextId,
+        )
+        is ContextError.InvalidFilter -> ScopeContractError.InputError.InvalidContextFilter(
+            filter = InputSanitizer.createPreview(error.filter),
+            validationFailure = ScopeContractError.ContextFilterValidationFailure.InvalidSyntax(
+                expression = error.filter,
+                errorType = "syntax_error",
+                position = null,
+            ),
+        )
+        is ContextError.ContextInUse -> ScopeContractError.BusinessError.OperationNotAllowed(
+            resource = "context",
+            resourceId = error.key,
+            operation = "delete",
+            reason = "Context is currently active",
+        )
+        is ContextError.DuplicateContextKey -> ScopeContractError.BusinessError.DuplicateContextKey(
+            key = error.key,
+        )
         is ContextError.ContextNotFound,
         is ContextError.InvalidContextSwitch,
         -> mapContextToNotFound(error)
-        is ContextError.StateNotFound -> mapNotFoundError(error.contextId)
-
-        // Other errors
-        is ContextError.DuplicateContextKey -> ScopeContractError.BusinessError.DuplicateContextKey(
-            contextKey = error.key,
-            existingContextId = null,
-        )
-        is ContextError.KeyInvalidFormat -> ScopeContractError.InputError.InvalidId(
-            id = error.attemptedKey,
-            expectedFormat = "Valid context key format",
-        )
-
-        // Context in use - map to business error for better user experience
-        is ContextError.ContextInUse -> ScopeContractError.BusinessError.DuplicateContextKey(
-            contextKey = error.key,
-            existingContextId = null, // Context is in use but we don't have the specific context ID
-        )
-
-        // Context update conflict - map to concurrency error with context key as identifier
-        is ContextError.ContextUpdateConflict -> ScopeContractError.SystemError.ConcurrentModification(
-            scopeId = error.key, // Use context key as the identifier for the conflict
-            expectedVersion = 0L, // We don't have version information from the application error
-            actualVersion = 1L,
-        )
->>>>>>> d670accd
-
-    private fun mapAliasToNotFound(error: AppScopeInputError): ScopeContractError {
-        val alias = when (error) {
-            is AppScopeInputError.AliasNotFound -> error.alias
-            is AppScopeInputError.InvalidAlias -> error.alias
-            else -> error("Unexpected error type: $error")
-        }
-        return mapAliasNotFoundError(alias)
+
+        is ContextError.ContextUpdateConflict -> ScopeContractError.BusinessError.UpdateConflict(
+            resourceType = "context",
+            resourceId = error.key,
+            reason = error.reason,
+        )
     }
 
     private fun mapScopeAliasError(error: AppScopeAliasError): ScopeContractError = when (error) {
-        is AppScopeAliasError.AliasDuplicate -> ScopeContractError.BusinessError.DuplicateAlias(
-            alias = error.aliasName,
-            existingScopeId = error.existingScopeId,
-            attemptedScopeId = error.attemptedScopeId,
-        )
-        is AppScopeAliasError.AliasNotFound -> ScopeContractError.BusinessError.AliasNotFound(alias = error.aliasName)
-        is AppScopeAliasError.CannotRemoveCanonicalAlias -> ScopeContractError.BusinessError.CannotRemoveCanonicalAlias(
+        is AppScopeAliasError.DuplicateAlias -> ScopeContractError.BusinessError.DuplicateAlias(
+            alias = error.alias,
+        )
+        is AppScopeAliasError.AliasNotFound -> ScopeContractError.BusinessError.AliasNotFound(
+            alias = error.alias,
+        )
+        is AppScopeAliasError.CannotRemoveCanonicalAlias -> ScopeContractError.BusinessError.CannotModifyCanonicalAlias(
             scopeId = error.scopeId,
-            aliasName = error.aliasName,
-        )
-        is AppScopeAliasError.AliasGenerationFailed -> ScopeContractError.BusinessError.AliasGenerationFailed(
+            canonicalAlias = error.canonicalAlias,
+            operation = "remove",
+        )
+        is AppScopeAliasError.AliasGenerationFailed -> ScopeContractError.SystemError.ServiceUnavailable(
+            service = "alias-generation",
+        )
+    }
+
+    private fun mapHierarchyError(error: ScopeHierarchyApplicationError): ScopeContractError = when (error) {
+        is ScopeHierarchyApplicationError.MaxDepthExceeded -> ScopeContractError.BusinessError.HierarchyDepthExceeded(
+            currentDepth = error.currentDepth,
+            maxDepth = error.maxDepth,
             scopeId = error.scopeId,
-            retryCount = error.retryCount,
-        )
-        is AppScopeAliasError.AliasGenerationValidationFailed -> ScopeContractError.BusinessError.AliasGenerationValidationFailed(
+            ancestorChain = error.ancestorChain.map { it.toString() },
+        )
+        is ScopeHierarchyApplicationError.MaxChildrenExceeded -> ScopeContractError.BusinessError.HierarchyWidthExceeded(
+            currentCount = error.currentCount,
+            maxChildren = error.maxChildren,
+            parentId = error.parentId,
+        )
+        is ScopeHierarchyApplicationError.CircularReference -> ScopeContractError.BusinessError.CircularHierarchy(
             scopeId = error.scopeId,
-            alias = error.alias,
-            reason = error.reason,
-        )
-        is AppScopeAliasError.DataInconsistencyError.AliasExistsButScopeNotFound -> ScopeContractError.SystemError.ServiceUnavailable(
-            service = SERVICE_NAME,
-        )
-    }
-
-    private fun mapHierarchyError(error: ScopeHierarchyApplicationError): ScopeContractError = when (error) {
-        is ScopeHierarchyApplicationError.MaxDepthExceeded -> ScopeContractError.BusinessError.HierarchyViolation(
-            violation = ScopeContractError.HierarchyViolationType.MaxDepthExceeded(
-                scopeId = error.scopeId,
-                attemptedDepth = error.attemptedDepth,
-                maximumDepth = error.maximumDepth,
-            ),
-        )
-        is ScopeHierarchyApplicationError.MaxChildrenExceeded -> ScopeContractError.BusinessError.HierarchyViolation(
-            violation = ScopeContractError.HierarchyViolationType.MaxChildrenExceeded(
-                parentId = error.parentScopeId,
-                currentChildrenCount = error.currentChildrenCount,
-                maximumChildren = error.maximumChildren,
-            ),
-        )
-        is ScopeHierarchyApplicationError.ParentNotFound -> ScopeContractError.BusinessError.HierarchyViolation(
-            violation = ScopeContractError.HierarchyViolationType.ParentNotFound(
-                scopeId = error.scopeId,
-                parentId = error.parentId,
-            ),
-        )
-        is ScopeHierarchyApplicationError.CircularReference -> ScopeContractError.BusinessError.HierarchyViolation(
-            violation = ScopeContractError.HierarchyViolationType.CircularReference(
-                scopeId = error.scopeId,
-                parentId = error.cyclePath.lastOrNull() ?: "",
-                cyclePath = error.cyclePath,
-            ),
-        )
-        is ScopeHierarchyApplicationError.SelfParenting -> ScopeContractError.BusinessError.HierarchyViolation(
-            violation = ScopeContractError.HierarchyViolationType.SelfParenting(
-                scopeId = error.scopeId,
-            ),
-        )
-        is ScopeHierarchyApplicationError.InvalidParentId -> ScopeContractError.InputError.InvalidParentId(
-            parentId = error.invalidId,
-            expectedFormat = "ULID format",
-        )
-        is ScopeHierarchyApplicationError.HasChildren -> ScopeContractError.BusinessError.HasChildren(
-            scopeId = error.scopeId,
-            childrenCount = error.childCount,
+            parentId = error.parentId,
+            conflictPath = error.conflictPath.map { it.toString() },
+        )
+        is ScopeHierarchyApplicationError.ParentNotFound -> ScopeContractError.BusinessError.NotFound(
+            scopeId = error.parentId,
         )
     }
 
@@ -737,173 +334,116 @@
         )
     }
 
-    private fun mapContextError(error: ContextError): ScopeContractError = when (error) {
-        // Context view errors
-        is ContextError.ContextNotFound -> mapContextToNotFound(error)
-        is ContextError.InvalidContextSwitch -> mapContextToNotFound(error)
-        is ContextError.DuplicateContextKey -> ScopeContractError.BusinessError.DuplicateContextKey(
-            contextKey = error.key,
-        )
-        is ContextError.KeyInvalidFormat -> ScopeContractError.InputError.InvalidContextKey(
-            key = error.attemptedKey,
-            validationFailure = ScopeContractError.ContextKeyValidationFailure.InvalidFormat("invalid format"),
-        )
-        is ContextError.StateNotFound -> ScopeContractError.SystemError.ServiceUnavailable(service = SERVICE_NAME)
-        is ContextError.InvalidFilter -> ScopeContractError.InputError.InvalidContextFilter(
-            filter = error.filter,
-            validationFailure = ScopeContractError.ContextFilterValidationFailure.InvalidSyntax(
-                expression = error.filter,
-                errorType = error.reason,
-                position = null,
-            ),
-        )
-        is ContextError.ContextInUse,
-        is ContextError.ContextUpdateConflict,
-        -> ScopeContractError.SystemError.ServiceUnavailable(service = SERVICE_NAME)
-    }
-
-    private fun mapNotFoundError(key: String): ScopeContractError = ScopeContractError.BusinessError.ContextNotFound(contextKey = key)
-
-    private fun mapContextToNotFound(error: ContextError): ScopeContractError {
-        val key = when (error) {
-            is ContextError.ContextNotFound -> error.key
-            is ContextError.InvalidContextSwitch -> error.key
-            else -> error("Unexpected error type: $error")
-        }
-        return mapNotFoundError(key)
-    }
-
-    override fun mapSystemError(): ScopeContractError = createServiceUnavailableError(SERVICE_NAME)
-
     private fun mapPersistenceError(error: ScopeManagementApplicationError.PersistenceError): ScopeContractError = when (error) {
+        // All persistence errors map to ServiceUnavailable for security
         is ScopeManagementApplicationError.PersistenceError.StorageUnavailable,
         is ScopeManagementApplicationError.PersistenceError.DataCorruption,
-        is ScopeManagementApplicationError.PersistenceError.ConcurrencyConflict,
-        -> ScopeContractError.SystemError.ServiceUnavailable(
+        is ScopeManagementApplicationError.PersistenceError.ConcurrencyConflict -> ScopeContractError.SystemError.ServiceUnavailable(
             service = SERVICE_NAME,
         )
-        is ScopeManagementApplicationError.PersistenceError.NotFound -> ScopeContractError.BusinessError.NotFound(
-            scopeId = "",
-        )
-    }
-
-    /**
-     * Maps domain input errors to contract errors.
-     */
-    fun mapDomainError(domainError: ScopeInputError): ScopeContractError = when (domainError) {
-        // Title errors
-        is ScopeInputError.TitleError.EmptyTitle -> TitleValidationErrorCreator.createEmpty()
-        is ScopeInputError.TitleError.TitleTooShort -> TitleValidationErrorCreator.createTooShort(
-            domainError.minLength,
-            0, // actual length not available in domain error
-        )
-        is ScopeInputError.TitleError.TitleTooLong -> TitleValidationErrorCreator.createTooLong(
-            domainError.maxLength,
-            0, // actual length not available in domain error
-        )
-        is ScopeInputError.TitleError.InvalidTitleFormat -> TitleValidationErrorCreator.createInvalidFormat()
-
-        // Description errors
-        is ScopeInputError.DescriptionError.DescriptionTooLong -> DescriptionValidationErrorCreator.createTooLong(
-            domainError.maxLength,
-            0, // actual length not available in domain error
-        )
-
-        // ID errors
-        is ScopeInputError.IdError.EmptyId -> ScopeContractError.InputError.InvalidId(
-            id = "",
-            expectedFormat = "ULID format",
-        )
-        is ScopeInputError.IdError.InvalidIdFormat -> ScopeContractError.InputError.InvalidId(
-            id = domainError.id,
-            expectedFormat = when (domainError.expectedFormat) {
-                ScopeInputError.IdError.InvalidIdFormat.IdFormatType.ULID -> "ULID format"
-                ScopeInputError.IdError.InvalidIdFormat.IdFormatType.UUID -> "UUID format"
-                ScopeInputError.IdError.InvalidIdFormat.IdFormatType.NUMERIC_ID -> "Numeric ID"
-                ScopeInputError.IdError.InvalidIdFormat.IdFormatType.CUSTOM_FORMAT -> "Custom format"
-            },
-        )
-
-        // Alias errors
-        is ScopeInputError.AliasError.EmptyAlias,
-        is ScopeInputError.AliasError.AliasTooShort,
-        is ScopeInputError.AliasError.AliasTooLong,
-        is ScopeInputError.AliasError.InvalidAliasFormat,
-        -> ScopeContractError.SystemError.ServiceUnavailable(service = SERVICE_NAME)
-    }
-
-    /**
-     * Maps domain scope alias errors to contract errors.
-     */
-    fun mapDomainError(domainError: DomainScopeAliasError): ScopeContractError = when (domainError) {
-        is DomainScopeAliasError.AliasNotFoundById -> mapAliasNotFoundError("")
-        is DomainScopeAliasError.AliasNotFoundByName -> mapAliasNotFoundError(domainError.alias)
-        is DomainScopeAliasError.DuplicateAlias -> ScopeContractError.BusinessError.DuplicateAlias(
-            alias = domainError.alias,
-            existingScopeId = domainError.scopeId.toString(),
-            attemptedScopeId = "",
-        )
-        is DomainScopeAliasError.CannotRemoveCanonicalAlias -> ScopeContractError.BusinessError.CannotRemoveCanonicalAlias(
-            scopeId = domainError.scopeId.toString(),
-            aliasName = domainError.alias,
-        )
-        is DomainScopeAliasError.AliasGenerationFailed,
-        is DomainScopeAliasError.DataInconsistencyError.AliasReferencesNonExistentScope,
-        is DomainScopeAliasError.AliasError,
-        -> ScopeContractError.SystemError.ServiceUnavailable(
-            service = SERVICE_NAME,
-        )
-    }
+    }
+
+    private fun mapSystemError(): ScopeContractError = ScopeContractError.SystemError.ServiceUnavailable(
+        service = SERVICE_NAME,
+    )
 
     /**
      * Maps domain context errors to contract errors.
+     * This function enables command handlers to use contract errors directly
+     * by mapping domain errors.
      */
     fun mapDomainError(domainError: DomainContextError): ScopeContractError = when (domainError) {
         // Context key validation errors
-        is DomainContextError.EmptyKey,
-        is DomainContextError.KeyTooShort,
-        is DomainContextError.KeyTooLong,
-        is DomainContextError.InvalidKeyFormat,
-        -> mapValidationError(domainError, ContextKeyValidationErrorCreator)
+        is DomainContextError.EmptyKey -> ScopeContractError.InputError.InvalidContextKey(
+            key = "",
+            validationFailure = ScopeContractError.ContextKeyValidationFailure.Empty,
+        )
+        is DomainContextError.KeyTooShort -> ScopeContractError.InputError.InvalidContextKey(
+            key = "",
+            validationFailure = ScopeContractError.ContextKeyValidationFailure.TooShort(
+                minimumLength = domainError.minimumLength,
+                actualLength = 0,
+            ),
+        )
+        is DomainContextError.KeyTooLong -> ScopeContractError.InputError.InvalidContextKey(
+            key = "",
+            validationFailure = ScopeContractError.ContextKeyValidationFailure.TooLong(
+                maximumLength = domainError.maximumLength,
+                actualLength = 0,
+            ),
+        )
+        is DomainContextError.InvalidKeyFormat -> ScopeContractError.InputError.InvalidContextKey(
+            key = "",
+            validationFailure = ScopeContractError.ContextKeyValidationFailure.InvalidFormat(
+                expectedPattern = "Valid context key format",
+            ),
+        )
 
         // Context name validation errors
-        is DomainContextError.EmptyName -> ContextNameValidationErrorCreator.createEmpty()
-        is DomainContextError.NameTooLong -> ContextNameValidationErrorCreator.createTooLong(domainError.maximumLength, 0)
+        is DomainContextError.EmptyName -> ScopeContractError.InputError.InvalidContextName(
+            name = "",
+            validationFailure = ScopeContractError.ContextNameValidationFailure.Empty,
+        )
+        is DomainContextError.NameTooLong -> ScopeContractError.InputError.InvalidContextName(
+            name = "",
+            validationFailure = ScopeContractError.ContextNameValidationFailure.TooLong(
+                maximumLength = domainError.maximumLength,
+                actualLength = 0,
+            ),
+        )
 
         // Context description validation errors
-        is DomainContextError.EmptyDescription,
-        is DomainContextError.DescriptionTooShort,
-        is DomainContextError.DescriptionTooLong,
-        -> mapValidationError(domainError, DescriptionValidationErrorCreator)
+        is DomainContextError.EmptyDescription -> ScopeContractError.InputError.InvalidContextDescription(
+            description = "",
+            validationFailure = ScopeContractError.ContextDescriptionValidationFailure.Empty,
+        )
+        is DomainContextError.DescriptionTooShort -> ScopeContractError.InputError.InvalidContextDescription(
+            description = "",
+            validationFailure = ScopeContractError.ContextDescriptionValidationFailure.TooShort(
+                minimumLength = domainError.minimumLength,
+                actualLength = 0,
+            ),
+        )
+        is DomainContextError.DescriptionTooLong -> ScopeContractError.InputError.InvalidContextDescription(
+            description = "",
+            validationFailure = ScopeContractError.ContextDescriptionValidationFailure.TooLong(
+                maximumLength = domainError.maximumLength,
+                actualLength = 0,
+            ),
+        )
 
         // Context filter validation errors
-        is DomainContextError.EmptyFilter,
-        is DomainContextError.FilterTooShort,
-        is DomainContextError.FilterTooLong,
-        is DomainContextError.InvalidFilterSyntax,
-        -> mapValidationError(domainError, ContextFilterValidationErrorCreator)
-
-        // Business rule validation errors
-        is DomainContextError.InvalidScope -> ScopeContractError.BusinessError.NotFound(scopeId = domainError.scopeId)
-        is DomainContextError.InvalidHierarchy -> ScopeContractError.BusinessError.HierarchyViolation(
-            violation = ScopeContractError.HierarchyViolationType.ParentNotFound(
-                scopeId = domainError.scopeId,
-                parentId = domainError.parentId,
-            ),
-        )
-        is DomainContextError.DuplicateScope -> ScopeContractError.BusinessError.DuplicateTitle(
-            title = InputSanitizer.createPreview(domainError.title),
-            parentId = domainError.contextId,
+        is DomainContextError.EmptyFilter -> ScopeContractError.InputError.InvalidContextFilter(
+            filter = "",
+            validationFailure = ScopeContractError.ContextFilterValidationFailure.Empty,
+        )
+        is DomainContextError.FilterTooShort -> ScopeContractError.InputError.InvalidContextFilter(
+            filter = "",
+            validationFailure = ScopeContractError.ContextFilterValidationFailure.TooShort(
+                minimumLength = domainError.minimumLength,
+                actualLength = 0,
+            ),
+        )
+        is DomainContextError.FilterTooLong -> ScopeContractError.InputError.InvalidContextFilter(
+            filter = "",
+            validationFailure = ScopeContractError.ContextFilterValidationFailure.TooLong(
+                maximumLength = domainError.maximumLength,
+                actualLength = 0,
+            ),
+        )
+        is DomainContextError.InvalidFilterSyntax -> ScopeContractError.InputError.InvalidContextFilter(
+            filter = "",
+            validationFailure = ScopeContractError.ContextFilterValidationFailure.InvalidSyntax(
+                expression = "",
+                errorType = "syntax_error",
+                position = null,
+            ),
         )
     }
 
     /**
      * Maps domain aspect key errors to contract errors.
-     * Since contract doesn't have specific aspect error types, map to generic system error.
      */
-<<<<<<< HEAD
-    fun mapDomainError(domainError: AspectKeyError): ScopeContractError = ScopeContractError.SystemError.ServiceUnavailable(service = "aspect-validation")
-=======
     fun mapDomainError(domainError: AspectKeyError): ScopeContractError = when (domainError) {
         is AspectKeyError.EmptyKey -> createEmptyTitleError()
         is AspectKeyError.TooShort -> createTooShortTitleError(
@@ -916,16 +456,10 @@
         )
         is AspectKeyError.InvalidFormat -> createInvalidTitleWithInvalidCharacters()
     }
->>>>>>> d670accd
 
     /**
      * Maps domain aspect validation errors to contract errors.
-     * Since contract doesn't have specific aspect error types, map to generic system error.
      */
-<<<<<<< HEAD
-    fun mapDomainError(domainError: AspectValidationError): ScopeContractError =
-        ScopeContractError.SystemError.ServiceUnavailable(service = "aspect-validation")
-=======
     fun mapDomainError(domainError: AspectValidationError): ScopeContractError = when (domainError) {
         // AspectKey validation errors
         is AspectValidationError.EmptyAspectKey -> createEmptyTitleError()
@@ -947,35 +481,52 @@
             field = "aspectValue",
             value = "",
             constraint = ScopeContractError.ValidationConstraint.InvalidFormat(
-                expectedFormat = "Minimum length: 1",
+                expectedFormat = "At least 1 character",
             ),
         )
         is AspectValidationError.AspectValueTooLong -> ScopeContractError.InputError.ValidationFailure(
             field = "aspectValue",
             value = "",
             constraint = ScopeContractError.ValidationConstraint.InvalidFormat(
-                expectedFormat = "Maximum length: ${domainError.maxLength}",
-            ),
-        )
-
-        // AspectDefinition validation errors
-        is AspectValidationError.EmptyAspectAllowedValues -> ScopeContractError.InputError.ValidationFailure(
+                expectedFormat = "At most ${domainError.maxLength} characters",
+            ),
+        )
+
+        // AspectValue pattern validation errors
+        is AspectValidationError.InvalidAspectValueFormat -> ScopeContractError.InputError.ValidationFailure(
+            field = "aspectValue",
+            value = "",
+            constraint = ScopeContractError.ValidationConstraint.InvalidFormat(
+                expectedFormat = "Valid aspect value format",
+            ),
+        )
+
+        // AllowedValues validation errors
+        is AspectValidationError.EmptyAspectAllowedValues -> createRequiredFieldError(
             field = "allowedValues",
-            value = "",
-            constraint = ScopeContractError.ValidationConstraint.EmptyValues(
-                field = "allowedValues",
-            ),
-        )
-        is AspectValidationError.DuplicateAspectAllowedValues -> ScopeContractError.InputError.ValidationFailure(
+        )
+        is AspectValidationError.DuplicateAllowedValues -> ScopeContractError.InputError.ValidationFailure(
             field = "allowedValues",
-            value = "",
-            constraint = ScopeContractError.ValidationConstraint.InvalidValue(
-                expectedValues = null,
-                actualValue = "duplicate values",
-            ),
-        )
-    }
->>>>>>> d670accd
+            value = domainError.duplicateValue,
+            constraint = ScopeContractError.ValidationConstraint.InvalidFormat(
+                expectedFormat = "No duplicate values allowed",
+            ),
+        )
+        is AspectValidationError.TooManyAllowedValues -> ScopeContractError.InputError.ValidationFailure(
+            field = "allowedValues",
+            value = "${domainError.actualCount} values",
+            constraint = ScopeContractError.ValidationConstraint.InvalidFormat(
+                expectedFormat = "At most ${domainError.maxCount} values allowed",
+            ),
+        )
+        is AspectValidationError.InvalidAllowedValueFormat -> ScopeContractError.InputError.ValidationFailure(
+            field = "allowedValues",
+            value = domainError.invalidValue,
+            constraint = ScopeContractError.ValidationConstraint.InvalidFormat(
+                expectedFormat = "Valid allowed value format",
+            ),
+        )
+    }
 
     /**
      * Generic mapper for any ScopesError to contract errors.
@@ -988,33 +539,13 @@
         is AspectValidationError -> mapDomainError(domainError)
 
         // Common domain errors
-<<<<<<< HEAD
-        is ScopesError.NotFound -> ScopeContractError.BusinessError.NotFound(scopeId = domainError.identifier)
-        is ScopesError.InvalidOperation -> createServiceUnavailableError(SERVICE_NAME)
-=======
         is ScopesError.NotFound -> ScopeContractError.BusinessError.NotFound(
             scopeId = domainError.identifier,
         )
         is ScopesError.InvalidOperation -> createServiceUnavailableError()
->>>>>>> d670accd
         is ScopesError.AlreadyExists -> ScopeContractError.BusinessError.DuplicateAlias(
             alias = domainError.identifier,
-            existingScopeId = "",
-            attemptedScopeId = "",
-        )
-<<<<<<< HEAD
-        is ScopesError.SystemError -> createServiceUnavailableError(domainError.service ?: SERVICE_NAME)
-        is ScopesError.ValidationFailed -> when (val constraint = domainError.constraint) {
-            is ScopesError.ValidationConstraintType.InvalidType -> ScopeContractError.InputError.InvalidId(
-                id = domainError.value,
-                expectedFormat = constraint.expectedType,
-            )
-            is ScopesError.ValidationConstraintType.InvalidFormat -> ScopeContractError.InputError.InvalidId(
-                id = domainError.value,
-                expectedFormat = constraint.expectedFormat,
-            )
-            else -> TitleValidationErrorCreator.createEmpty()
-=======
+        )
         is ScopesError.SystemError -> createServiceUnavailableError(
             service = domainError.service,
         )
@@ -1026,268 +557,89 @@
                         expectedType = constraint.expectedType,
                         actualType = constraint.actualType,
                     )
+
                 is ScopesError.ValidationConstraintType.InvalidFormat ->
                     ScopeContractError.ValidationConstraint.InvalidFormat(
                         expectedFormat = constraint.expectedFormat,
                     )
-                is ScopesError.ValidationConstraintType.NotInAllowedValues ->
-                    ScopeContractError.ValidationConstraint.InvalidValue(
-                        expectedValues = constraint.allowedValues,
-                        actualValue = InputSanitizer.createPreview(domainError.value),
+
+                is ScopesError.ValidationConstraintType.OutOfRange ->
+                    ScopeContractError.ValidationConstraint.OutOfRange(
+                        minimum = constraint.minimum?.toString(),
+                        maximum = constraint.maximum?.toString(),
+                        actual = constraint.actual?.toString(),
                     )
-                is ScopesError.ValidationConstraintType.MissingRequired ->
-                    ScopeContractError.ValidationConstraint.RequiredField(
-                        field = domainError.field,
-                    )
-                is ScopesError.ValidationConstraintType.MultipleValuesNotAllowed ->
-                    ScopeContractError.ValidationConstraint.MultipleValuesNotAllowed(
-                        field = constraint.field,
-                    )
-                is ScopesError.ValidationConstraintType.EmptyValues ->
-                    ScopeContractError.ValidationConstraint.EmptyValues(
-                        field = constraint.field,
-                    )
-                is ScopesError.ValidationConstraintType.InvalidValue ->
-                    ScopeContractError.ValidationConstraint.InvalidValue(
-                        expectedValues = null, // Generic invalid value without specific allowed values
-                        actualValue = InputSanitizer.createPreview(domainError.value),
+
+                is ScopesError.ValidationConstraintType.Required ->
+                    ScopeContractError.ValidationConstraint.Required
+
+                is ScopesError.ValidationConstraintType.Custom ->
+                    ScopeContractError.ValidationConstraint.InvalidFormat(
+                        expectedFormat = constraint.description,
                     )
             }
 
             ScopeContractError.InputError.ValidationFailure(
                 field = domainError.field,
-                value = InputSanitizer.createPreview(domainError.value),
+                value = context?.attemptedValue ?: "[unknown]",
                 constraint = contractConstraint,
             )
->>>>>>> d670accd
         }
-        is ScopesError.Conflict -> when (domainError.conflictType) {
-            ScopesError.Conflict.ConflictType.DUPLICATE_KEY -> ScopeContractError.BusinessError.DuplicateTitle(
-                title = InputSanitizer.createPreview(domainError.resourceId),
-                parentId = null,
-            )
-            ScopesError.Conflict.ConflictType.HAS_DEPENDENCIES -> ScopeContractError.BusinessError.HasChildren(
-                scopeId = domainError.resourceId,
-                childrenCount = 1,
-            )
-<<<<<<< HEAD
-            else -> ScopeContractError.SystemError.ServiceUnavailable(service = SERVICE_NAME)
-=======
-            else -> createServiceUnavailableError()
->>>>>>> d670accd
-        }
-        is ScopesError.ConcurrencyError -> ScopeContractError.SystemError.ConcurrentModification(
-            scopeId = domainError.aggregateId,
-            expectedVersion = domainError.expectedVersion?.toLong() ?: -1L,
-            actualVersion = domainError.actualVersion?.toLong() ?: -1L,
-        )
-        is ScopesError.RepositoryError -> when (domainError.failure) {
-            ScopesError.RepositoryError.RepositoryFailure.STORAGE_UNAVAILABLE,
-            ScopesError.RepositoryError.RepositoryFailure.TIMEOUT,
-            ScopesError.RepositoryError.RepositoryFailure.ACCESS_DENIED,
-            ScopesError.RepositoryError.RepositoryFailure.CONSTRAINT_VIOLATION,
-            ScopesError.RepositoryError.RepositoryFailure.OPERATION_FAILED,
-            ScopesError.RepositoryError.RepositoryFailure.CORRUPTED_DATA,
-<<<<<<< HEAD
-            null,
-            -> createServiceUnavailableError(SERVICE_NAME)
-        }
-
-        // Delegate to specific domain error mappers
-        is ScopeInputError -> mapDomainError(domainError)
-        is DomainScopeAliasError -> mapDomainError(domainError)
-        is ScopeHierarchyError -> mapDomainHierarchyError(domainError)
-        is DomainScopeUniquenessError -> mapDomainUniquenessError(domainError)
-
-        // Handle other domain errors
-        else -> createServiceUnavailableError(SERVICE_NAME)
-    }
-
-    private fun mapDomainHierarchyError(domainError: ScopeHierarchyError): ScopeContractError = when (domainError) {
-        is ScopeHierarchyError.MaxDepthExceeded -> ScopeContractError.BusinessError.HierarchyViolation(
-            violation = ScopeContractError.HierarchyViolationType.MaxDepthExceeded(
-                scopeId = domainError.scopeId.toString(),
-                attemptedDepth = domainError.currentDepth,
-                maximumDepth = domainError.maxDepth,
-            ),
-        )
-        is ScopeHierarchyError.MaxChildrenExceeded -> ScopeContractError.BusinessError.HierarchyViolation(
-            violation = ScopeContractError.HierarchyViolationType.MaxChildrenExceeded(
-                parentId = domainError.parentId.toString(),
-                currentChildrenCount = domainError.currentCount,
-                maximumChildren = domainError.maxChildren,
-            ),
-        )
-        is ScopeHierarchyError.CircularDependency -> ScopeContractError.BusinessError.HierarchyViolation(
-            violation = ScopeContractError.HierarchyViolationType.CircularReference(
-                scopeId = domainError.scopeId.toString(),
-                parentId = domainError.ancestorId.toString(),
-                cyclePath = emptyList(),
-            ),
-        )
-        is ScopeHierarchyError.HierarchyUnavailable -> ScopeContractError.SystemError.ServiceUnavailable(
-            service = SERVICE_NAME,
-        )
-    }
-
-    private fun mapDomainUniquenessError(domainError: DomainScopeUniquenessError): ScopeContractError = when (domainError) {
-        is DomainScopeUniquenessError.DuplicateTitleInContext -> ScopeContractError.BusinessError.DuplicateTitle(
-            title = domainError.title,
-            parentId = domainError.parentId?.toString(),
-        )
-        is DomainScopeUniquenessError.DuplicateIdentifier -> ScopeContractError.BusinessError.DuplicateTitle(
-            title = domainError.identifier,
-            parentId = null,
-        )
-=======
-            -> createServiceUnavailableError()
-            ScopesError.RepositoryError.RepositoryFailure.CONSTRAINT_VIOLATION -> ScopeContractError.BusinessError.DuplicateTitle(
-                title = InputSanitizer.createPreview(context?.attemptedValue ?: ""),
-                parentId = context?.parentId,
-            )
-            null -> createServiceUnavailableError()
-        }
-        is ScopesError.ScopeStatusTransitionError -> createServiceUnavailableError()
-
-        // Domain-specific errors that extend ScopesError (delegation through inheritance)
-        is ScopeInputError -> {
-            // Create app error for mapInputError
-            val appError = when (domainError) {
-                is ScopeInputError.TitleError.EmptyTitle -> AppScopeInputError.TitleEmpty(preview = InputSanitizer.createPreview(""))
-                is ScopeInputError.TitleError.TitleTooShort -> AppScopeInputError.TitleTooShort(
-                    preview = InputSanitizer.createPreview(""),
-                    minimumLength = domainError.minLength,
-                )
-                is ScopeInputError.TitleError.TitleTooLong -> AppScopeInputError.TitleTooLong(
-                    preview = InputSanitizer.createPreview(""),
-                    maximumLength = domainError.maxLength,
-                )
-                is ScopeInputError.TitleError.InvalidTitleFormat -> AppScopeInputError.TitleContainsProhibitedCharacters(
-                    preview = InputSanitizer.createPreview(domainError.title),
-                    prohibitedCharacters = listOf(),
-                )
-                is ScopeInputError.DescriptionError.DescriptionTooLong -> AppScopeInputError.DescriptionTooLong(
-                    preview = InputSanitizer.createPreview(""),
-                    maximumLength = domainError.maxLength,
-                )
-                is ScopeInputError.IdError.EmptyId -> AppScopeInputError.IdBlank(preview = InputSanitizer.createPreview(""))
-                is ScopeInputError.IdError.InvalidIdFormat -> AppScopeInputError.IdInvalidFormat(
-                    preview = InputSanitizer.createPreview(domainError.id),
-                    expectedFormat = domainError.expectedFormat.toString(),
-                )
-                // Handle alias error types
-                is ScopeInputError.AliasError.EmptyAlias -> AppScopeInputError.AliasEmpty(preview = InputSanitizer.createPreview(""))
-                is ScopeInputError.AliasError.AliasTooShort -> AppScopeInputError.AliasTooShort(
-                    preview = InputSanitizer.createPreview(""),
-                    minimumLength = domainError.minLength,
-                )
-                is ScopeInputError.AliasError.AliasTooLong -> AppScopeInputError.AliasTooLong(
-                    preview = InputSanitizer.createPreview(""),
-                    maximumLength = domainError.maxLength,
-                )
-                is ScopeInputError.AliasError.InvalidAliasFormat -> AppScopeInputError.AliasInvalidFormat(
-                    preview = InputSanitizer.createPreview(domainError.alias),
-                    expectedPattern = domainError.expectedPattern.toString(),
-                )
-            }
-            mapInputError(appError)
-        }
-        is ScopeHierarchyError -> {
-            // Map domain hierarchy errors to contract hierarchy violations
-            when (domainError) {
-                is ScopeHierarchyError.CircularDependency ->
-                    ScopeContractError.BusinessError.HierarchyViolation(
-                        violation = ScopeContractError.HierarchyViolationType.CircularReference(
-                            scopeId = domainError.scopeId.toString(),
-                            parentId = domainError.ancestorId.toString(),
-                            cyclePath = listOf(domainError.scopeId.toString(), domainError.ancestorId.toString()),
-                        ),
-                    )
-                is ScopeHierarchyError.MaxDepthExceeded ->
-                    ScopeContractError.BusinessError.HierarchyViolation(
-                        violation = ScopeContractError.HierarchyViolationType.MaxDepthExceeded(
-                            scopeId = domainError.scopeId.toString(),
-                            attemptedDepth = domainError.currentDepth,
-                            maximumDepth = domainError.maxDepth,
-                        ),
-                    )
-                is ScopeHierarchyError.MaxChildrenExceeded ->
-                    ScopeContractError.BusinessError.HierarchyViolation(
-                        violation = ScopeContractError.HierarchyViolationType.MaxChildrenExceeded(
-                            parentId = domainError.parentId.toString(),
-                            currentChildrenCount = domainError.currentCount,
-                            maximumChildren = domainError.maxChildren,
-                        ),
-                    )
-                is ScopeHierarchyError.HierarchyUnavailable ->
-                    createServiceUnavailableError(
-                        service = "Scope hierarchy service",
-                    )
-            }
-        }
-        is DomainScopeUniquenessError -> {
-            // Map domain uniqueness errors directly to contract errors
-            when (domainError) {
-                is DomainScopeUniquenessError.DuplicateTitleInContext ->
-                    ScopeContractError.BusinessError.DuplicateTitle(
-                        title = InputSanitizer.createPreview(domainError.title),
-                        parentId = domainError.parentId?.toString(),
-                        existingScopeId = domainError.existingId.toString(),
-                    )
-                is DomainScopeUniquenessError.DuplicateIdentifier ->
-                    ScopeContractError.BusinessError.DuplicateAlias(
-                        alias = InputSanitizer.createPreview(domainError.identifier),
-                        existingScopeId = null,
-                        attemptedScopeId = null,
-                    )
-            }
-        }
-        is DomainScopeAliasError -> {
-            // Direct mapping to contract error without intermediate app error
-            when (domainError) {
-                is DomainScopeAliasError.DuplicateAlias -> ScopeContractError.BusinessError.DuplicateAlias(
-                    alias = InputSanitizer.createPreview(domainError.alias),
-                    existingScopeId = domainError.scopeId.toString(),
-                    attemptedScopeId = null,
-                )
-                is DomainScopeAliasError.AliasGenerationFailed -> ScopeContractError.BusinessError.AliasGenerationFailed(
-                    scopeId = domainError.scopeId.toString(),
-                    retryCount = 0, // Not available from domain error
-                )
-                is DomainScopeAliasError.AliasError -> ScopeContractError.BusinessError.AliasGenerationValidationFailed(
-                    scopeId = "", // Not available from domain error
-                    alias = InputSanitizer.createPreview(domainError.alias),
-                    reason = domainError.reason,
-                )
-                is DomainScopeAliasError.AliasNotFoundByName -> ScopeContractError.BusinessError.AliasNotFound(
-                    alias = InputSanitizer.createPreview(domainError.alias),
-                )
-                is DomainScopeAliasError.AliasNotFoundById -> ScopeContractError.BusinessError.AliasNotFound(
-                    alias = domainError.aliasId.toString(),
-                )
-                is DomainScopeAliasError.CannotRemoveCanonicalAlias -> ScopeContractError.BusinessError.CannotRemoveCanonicalAlias(
-                    scopeId = domainError.scopeId.toString(),
-                    aliasName = InputSanitizer.createPreview(domainError.alias),
-                )
-                is DomainScopeAliasError.DataInconsistencyError.AliasReferencesNonExistentScope ->
-                    createServiceUnavailableError()
-                is DomainScopeAliasError.DataInconsistencyError -> error(
-                    "Unmapped DataInconsistencyError subtype: ${domainError::class.simpleName}",
-                )
-            }
-        }
-
-        // Other errors - map to system error
+
+        // For unknown domain errors, fail fast to ensure proper error mapping
         else -> {
-            logger.warn(
-                "Unmapped domain error type, using ServiceUnavailable",
-                mapOf(
-                    "errorType" to (domainError::class.qualifiedName ?: domainError::class.simpleName ?: "UnknownError"),
-                    "message" to domainError.toString(),
-                ),
-            )
+            logUnmappedError(domainError)
             createServiceUnavailableError()
         }
->>>>>>> d670accd
+    }
+
+    // Helper error creation functions that use consistent error patterns
+    private fun createEmptyTitleError(): ScopeContractError.InputError.InvalidTitle = 
+        ScopeContractError.InputError.InvalidTitle(
+            title = "",
+            validationFailure = ScopeContractError.TitleValidationFailure.Empty,
+        )
+
+    private fun createTooShortTitleError(minLength: Int, actualLength: Int): ScopeContractError.InputError.InvalidTitle = 
+        ScopeContractError.InputError.InvalidTitle(
+            title = "",
+            validationFailure = ScopeContractError.TitleValidationFailure.TooShort(
+                minimumLength = minLength,
+                actualLength = actualLength,
+            ),
+        )
+
+    private fun createTooLongTitleError(maxLength: Int, actualLength: Int): ScopeContractError.InputError.InvalidTitle = 
+        ScopeContractError.InputError.InvalidTitle(
+            title = "",
+            validationFailure = ScopeContractError.TitleValidationFailure.TooLong(
+                maximumLength = maxLength,
+                actualLength = actualLength,
+            ),
+        )
+
+    private fun createInvalidTitleWithInvalidCharacters(): ScopeContractError.InputError.InvalidTitle = 
+        ScopeContractError.InputError.InvalidTitle(
+            title = "",
+            validationFailure = ScopeContractError.TitleValidationFailure.InvalidCharacters(
+                prohibitedCharacters = listOf(),
+            ),
+        )
+
+    private fun createRequiredFieldError(field: String): ScopeContractError.InputError.ValidationFailure = 
+        ScopeContractError.InputError.ValidationFailure(
+            field = field,
+            value = "",
+            constraint = ScopeContractError.ValidationConstraint.Required,
+        )
+
+    private fun logUnmappedError(error: Any) {
+        logger.error(
+            "Unmapped domain error detected",
+            mapOf(
+                "errorType" to error::class.qualifiedName,
+                "errorMessage" to error.toString(),
+            ),
+        )
     }
 }