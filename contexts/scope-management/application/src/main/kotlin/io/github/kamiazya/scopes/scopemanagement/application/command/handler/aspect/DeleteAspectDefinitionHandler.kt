--- conflicted
+++ resolved
@@ -3,10 +3,9 @@
 import arrow.core.Either
 import arrow.core.raise.either
 import io.github.kamiazya.scopes.contracts.scopemanagement.errors.ScopeContractError
+import io.github.kamiazya.scopes.platform.application.handler.CommandHandler
 import io.github.kamiazya.scopes.platform.application.port.TransactionManager
-import io.github.kamiazya.scopes.platform.observability.logging.Logger
 import io.github.kamiazya.scopes.scopemanagement.application.command.dto.aspect.DeleteAspectDefinitionCommand
-import io.github.kamiazya.scopes.scopemanagement.application.command.handler.BaseCommandHandler
 import io.github.kamiazya.scopes.scopemanagement.application.mapper.ApplicationErrorMapper
 import io.github.kamiazya.scopes.scopemanagement.application.service.validation.AspectUsageValidationService
 import io.github.kamiazya.scopes.scopemanagement.domain.repository.AspectDefinitionRepository
@@ -15,38 +14,21 @@
 /**
  * Handler for deleting an aspect definition.
  * Validates that the aspect is not in use before allowing deletion.
- * Uses BaseCommandHandler for common functionality and ApplicationErrorMapper
- * for error mapping to contract errors.
  */
 class DeleteAspectDefinitionHandler(
     private val aspectDefinitionRepository: AspectDefinitionRepository,
     private val aspectUsageValidationService: AspectUsageValidationService,
+    private val transactionManager: TransactionManager,
     private val applicationErrorMapper: ApplicationErrorMapper,
-    transactionManager: TransactionManager,
-    logger: Logger,
-) : BaseCommandHandler<DeleteAspectDefinitionCommand, Unit>(transactionManager, logger) {
+) : CommandHandler<DeleteAspectDefinitionCommand, ScopeContractError, Unit> {
 
-    override suspend fun executeCommand(command: DeleteAspectDefinitionCommand): Either<ScopeContractError, Unit> = either {
-        logger.info(
-            "Deleting aspect definition",
-            mapOf<String, Any>("aspectKey" to command.key),
-        )
+    override suspend operator fun invoke(command: DeleteAspectDefinitionCommand): Either<ScopeContractError, Unit> = transactionManager.inTransaction {
+        either {
+            // Validate and create aspect key
+            val aspectKey = AspectKey.create(command.key)
+                .mapLeft { applicationErrorMapper.mapDomainError(it) }
+                .bind()
 
-<<<<<<< HEAD
-        // Validate and create aspect key
-        val aspectKey = AspectKey.create(command.key)
-            .mapLeft { error ->
-                logger.error(
-                    "Invalid aspect key",
-                    mapOf<String, Any>(
-                        "key" to command.key,
-                        "error" to error.toString(),
-                    ),
-                )
-                applicationErrorMapper.mapDomainError(error)
-            }
-            .bind()
-=======
             // Check if definition exists
             aspectDefinitionRepository.findByKey(aspectKey).fold(
                 { _ ->
@@ -64,36 +46,12 @@
                     )
                 },
             )
->>>>>>> d670accd
 
-        // Check if definition exists
-        val existing = aspectDefinitionRepository.findByKey(aspectKey)
-            .mapLeft { error ->
-                logger.error(
-                    "Failed to find aspect definition",
-                    mapOf<String, Any>(
-                        "key" to command.key,
-                        "error" to error.toString(),
-                    ),
-                )
-                // Repository errors should be mapped to ServiceUnavailable
-                ScopeContractError.SystemError.ServiceUnavailable(
-                    service = "aspect-definition-repository",
-                )
-            }
-            .bind()
+            // Check if aspect is in use by any scopes
+            aspectUsageValidationService.ensureNotInUse(aspectKey)
+                .mapLeft { applicationErrorMapper.mapToContractError(it) }
+                .bind()
 
-<<<<<<< HEAD
-        if (existing == null) {
-            logger.error(
-                "Aspect definition not found",
-                mapOf<String, Any>("key" to command.key),
-            )
-            raise(
-                ScopeContractError.BusinessError.NotFound(
-                    scopeId = command.key,
-                ),
-=======
             // Delete from repository
             aspectDefinitionRepository.deleteByKey(aspectKey).fold(
                 { _ ->
@@ -104,44 +62,7 @@
                     )
                 },
                 { Unit },
->>>>>>> d670accd
             )
         }
-
-        // Check if aspect is in use by any scopes
-        aspectUsageValidationService.ensureNotInUse(aspectKey)
-            .mapLeft { error ->
-                logger.error(
-                    "Aspect is in use",
-                    mapOf<String, Any>(
-                        "key" to command.key,
-                        "error" to error.toString(),
-                    ),
-                )
-                applicationErrorMapper.mapToContractError(error)
-            }
-            .bind()
-
-        // Delete from repository
-        aspectDefinitionRepository.deleteByKey(aspectKey)
-            .mapLeft { error ->
-                logger.error(
-                    "Failed to delete aspect definition",
-                    mapOf<String, Any>(
-                        "key" to command.key,
-                        "error" to error.toString(),
-                    ),
-                )
-                // Repository errors should be mapped to ServiceUnavailable
-                ScopeContractError.SystemError.ServiceUnavailable(
-                    service = "aspect-definition-repository",
-                )
-            }
-            .bind()
-
-        logger.info(
-            "Aspect definition deleted successfully",
-            mapOf<String, Any>("aspectKey" to command.key),
-        )
     }
 }