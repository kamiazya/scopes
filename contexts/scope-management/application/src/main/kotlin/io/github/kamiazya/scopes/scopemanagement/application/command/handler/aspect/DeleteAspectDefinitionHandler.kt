--- conflicted
+++ resolved
@@ -7,6 +7,7 @@
 import io.github.kamiazya.scopes.scopemanagement.application.command.dto.aspect.DeleteAspectDefinitionCommand
 import io.github.kamiazya.scopes.scopemanagement.application.error.ScopeManagementApplicationError
 import io.github.kamiazya.scopes.scopemanagement.application.error.toGenericApplicationError
+import io.github.kamiazya.scopes.scopemanagement.domain.error.ScopesError
 import io.github.kamiazya.scopes.scopemanagement.application.service.validation.AspectUsageValidationService
 import io.github.kamiazya.scopes.scopemanagement.domain.repository.AspectDefinitionRepository
 import io.github.kamiazya.scopes.scopemanagement.domain.valueobject.AspectKey
@@ -29,51 +30,27 @@
                     .mapLeft { it.toGenericApplicationError() }
                     .bind()
 
-<<<<<<< HEAD
                 // Check if definition exists
                 aspectDefinitionRepository.findByKey(aspectKey).fold(
-                    { _ ->
+                    { error ->
                         raise(
-                            ScopeManagementApplicationError.PersistenceError.StorageUnavailable(
-                                operation = "retrieve-aspect-definition",
+                            ScopesError.SystemError(
+                                errorType = ScopesError.SystemError.SystemErrorType.EXTERNAL_SERVICE_ERROR,
+                                service = "aspect-repository",
+                                context = mapOf("operation" to "retrieve-aspect-definition", "key" to command.key),
                             ),
                         )
                     },
                     { definition ->
                         definition ?: raise(
-                            ScopeManagementApplicationError.PersistenceError.NotFound(
+                            ScopesError.NotFound(
                                 entityType = "AspectDefinition",
-                                entityId = command.key,
+                                identifier = command.key,
+                                identifierType = "key",
                             ),
                         )
                     },
                 )
-=======
-            // Check if definition exists
-            aspectDefinitionRepository.findByKey(aspectKey).fold(
-                { error ->
-                    raise(
-                        ScopesError.SystemError(
-                            errorType = ScopesError.SystemError.SystemErrorType.EXTERNAL_SERVICE_ERROR,
-                            service = "aspect-repository",
-                            cause = error as? Throwable,
-                            context = mapOf("operation" to "retrieve-aspect-definition", "key" to command.key),
-                            occurredAt = Clock.System.now(),
-                        ),
-                    )
-                },
-                { definition ->
-                    definition ?: raise(
-                        ScopesError.NotFound(
-                            entityType = "AspectDefinition",
-                            identifier = command.key,
-                            identifierType = "key",
-                            occurredAt = Clock.System.now(),
-                        ),
-                    )
-                },
-            )
->>>>>>> 17729613
 
                 // Check if aspect is in use by any scopes
                 aspectUsageValidationService.ensureNotInUse(aspectKey)
@@ -83,8 +60,10 @@
                 aspectDefinitionRepository.deleteByKey(aspectKey).fold(
                     { _ ->
                         raise(
-                            ScopeManagementApplicationError.PersistenceError.StorageUnavailable(
-                                operation = "delete-aspect-definition",
+                            ScopesError.SystemError(
+                                errorType = ScopesError.SystemError.SystemErrorType.EXTERNAL_SERVICE_ERROR,
+                                service = "aspect-repository",
+                                context = mapOf("operation" to "delete-aspect-definition", "key" to command.key),
                             ),
                         )
                     },
