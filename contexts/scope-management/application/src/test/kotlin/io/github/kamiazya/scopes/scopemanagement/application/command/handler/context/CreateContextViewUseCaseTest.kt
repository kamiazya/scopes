package io.github.kamiazya.scopes.scopemanagement.application.command.handler.context

import arrow.core.Either
import arrow.core.left
import arrow.core.right
import io.github.kamiazya.scopes.contracts.scopemanagement.errors.ScopeContractError
import io.github.kamiazya.scopes.platform.application.port.TransactionManager
import io.github.kamiazya.scopes.scopemanagement.application.command.dto.context.CreateContextViewCommand
import io.github.kamiazya.scopes.scopemanagement.application.command.handler.context.CreateContextViewHandler
import io.github.kamiazya.scopes.scopemanagement.application.dto.context.ContextViewDto
import io.github.kamiazya.scopes.scopemanagement.application.mapper.ApplicationErrorMapper
import io.github.kamiazya.scopes.scopemanagement.domain.entity.ContextView
import io.github.kamiazya.scopes.scopemanagement.domain.repository.ContextViewRepository
import io.github.kamiazya.scopes.scopemanagement.domain.valueobject.ContextViewDescription
import io.github.kamiazya.scopes.scopemanagement.domain.valueobject.ContextViewFilter
import io.github.kamiazya.scopes.scopemanagement.domain.valueobject.ContextViewId
import io.github.kamiazya.scopes.scopemanagement.domain.valueobject.ContextViewKey
import io.github.kamiazya.scopes.scopemanagement.domain.valueobject.ContextViewName
import io.kotest.assertions.arrow.core.shouldBeLeft
import io.kotest.assertions.arrow.core.shouldBeRight
import io.kotest.core.spec.style.DescribeSpec
import io.kotest.matchers.shouldBe
import io.mockk.coEvery
import io.mockk.coVerify
import io.mockk.mockk
import kotlinx.datetime.Clock
import io.github.kamiazya.scopes.scopemanagement.domain.error.PersistenceError as DomainPersistenceError

class CreateContextViewUseCaseTest :
    DescribeSpec({
        describe("CreateContextViewHandler") {
            val contextViewRepository = mockk<ContextViewRepository>()
            val transactionManager = mockk<TransactionManager>()
<<<<<<< HEAD
            val logger = mockk<io.github.kamiazya.scopes.platform.observability.logging.Logger>(relaxed = true)
            val handler = CreateContextViewHandler(contextViewRepository, transactionManager, logger)
=======
            val applicationErrorMapper = mockk<ApplicationErrorMapper>()
            val handler = CreateContextViewHandler(contextViewRepository, transactionManager, applicationErrorMapper)
>>>>>>> e74811e3

            beforeEach {
                // Clear all mocks before each test
                io.mockk.clearAllMocks()

                // Setup transaction manager to execute the block directly
                coEvery {
                    transactionManager.inTransaction<ScopeContractError, ContextViewDto>(any())
                } coAnswers {
                    val block = arg<
                        suspend io.github.kamiazya.scopes.platform.application.port.TransactionContext.() ->
                        Either<ScopeContractError, ContextViewDto>,
                        >(0)
                    // Create a mock transaction context
                    val transactionContext =
                        mockk<io.github.kamiazya.scopes.platform.application.port.TransactionContext>()
                    block(transactionContext)
                }
            }

            describe("execute") {
                it("should create a context view successfully") {
                    // Given
                    val command = CreateContextViewCommand(
                        key = "client-work",
                        name = "Client Work",
                        filter = "project=acme AND priority=high",
                        description = "Context for client work",
                    )

                    val now = Clock.System.now()
                    val contextView = ContextView(
                        id = ContextViewId.generate(),
                        key = ContextViewKey.create("client-work").getOrNull()!!,
                        name = ContextViewName.create("Client Work").getOrNull()!!,
                        filter = ContextViewFilter.create("project=acme AND priority=high").getOrNull()!!,
                        description = ContextViewDescription.create("Context for client work").getOrNull()!!,
                        createdAt = now,
                        updatedAt = now,
                    )

                    coEvery { contextViewRepository.save(any()) } returns contextView.right()

                    // When
                    val result = handler(command)

                    // Then
                    result.shouldBeRight()
                    result.getOrNull()?.let { dto ->
                        dto.key shouldBe "client-work"
                        dto.name shouldBe "Client Work"
                        dto.filter shouldBe "project=acme AND priority=high"
                        dto.description shouldBe "Context for client work"
                    }

                    coVerify(exactly = 1) { contextViewRepository.save(any()) }
                }

                it("should create a context view without description") {
                    // Given
                    val command = CreateContextViewCommand(
                        key = "personal",
                        name = "Personal Projects",
                        filter = "type=personal",
                        description = null,
                    )

                    val now = Clock.System.now()
                    val contextView = ContextView(
                        id = ContextViewId.generate(),
                        key = ContextViewKey.create("personal").getOrNull()!!,
                        name = ContextViewName.create("Personal Projects").getOrNull()!!,
                        filter = ContextViewFilter.create("type=personal").getOrNull()!!,
                        description = null,
                        createdAt = now,
                        updatedAt = now,
                    )

                    coEvery { contextViewRepository.save(any()) } returns contextView.right()

                    // When
                    val result = handler(command)

                    // Then
                    result.shouldBeRight()
                    result.getOrNull()?.let { dto ->
                        dto.description shouldBe null
                    }
                }

                it("should return validation error for invalid key") {
                    // Given
                    val command = CreateContextViewCommand(
                        key = "",
                        name = "Invalid",
                        filter = "test=true",
                        description = null,
                    )

                    // Mock the mapper to return appropriate contract error
                    coEvery {
                        applicationErrorMapper.mapDomainError(any<io.github.kamiazya.scopes.scopemanagement.domain.error.ContextError>())
                    } returns ScopeContractError.InputError.InvalidContextKey(
                        key = "",
                        validationFailure = ScopeContractError.ContextKeyValidationFailure.Empty,
                    )

                    // When
                    val result = handler(command)

                    // Then
                    result.shouldBeLeft()
                    val error = result.leftOrNull()!!
                    (error is ScopeContractError.InputError.InvalidContextKey) shouldBe true
                    if (error is ScopeContractError.InputError.InvalidContextKey) {
                        error.key shouldBe ""
                        error.validationFailure shouldBe ScopeContractError.ContextKeyValidationFailure.Empty
                    }
                }

                it("should return validation error for invalid filter syntax") {
                    // Given
                    val command = CreateContextViewCommand(
                        key = "test",
                        name = "Test",
                        filter = "((unclosed parenthesis", // This will fail balanced parentheses check
                        description = null,
                    )

                    // Mock the mapper to return appropriate contract error
                    coEvery {
                        applicationErrorMapper.mapDomainError(any<io.github.kamiazya.scopes.scopemanagement.domain.error.ContextError>())
                    } returns ScopeContractError.InputError.InvalidContextFilter(
                        filter = "((unclosed parenthesis",
                        validationFailure = ScopeContractError.ContextFilterValidationFailure.InvalidSyntax(
                            expression = "((unclosed parenthesis",
                            errorType = "UnbalancedParentheses",
                        ),
                    )

                    // When
                    val result = handler(command)

                    // Then
                    result.shouldBeLeft()
                    val error = result.leftOrNull()!!
                    (error is ScopeContractError.InputError.InvalidContextFilter) shouldBe true
                    if (error is ScopeContractError.InputError.InvalidContextFilter) {
                        error.filter shouldBe "((unclosed parenthesis"
                        val failure = error.validationFailure as? ScopeContractError.ContextFilterValidationFailure.InvalidSyntax
                        failure?.errorType shouldBe "UnbalancedParentheses"
                    }
                }

                it("should return persistence error if repository save fails") {
                    // Given
                    val command = CreateContextViewCommand(
                        key = "test",
                        name = "Test",
                        filter = "test=true",
                        description = null,
                    )

                    val errorMessage = "Database connection failed"
                    val persistenceError = DomainPersistenceError.ConcurrencyConflict(
                        entityType = "ContextView",
                        entityId = "test-id",
                        expectedVersion = "1",
                        actualVersion = "2",
                    )
                    coEvery { contextViewRepository.save(any()) } returns persistenceError.left()

                    // When
                    val result = handler(command)

                    // Then
                    result.shouldBeLeft()
                    val error = result.leftOrNull()!!
                    // Since repository errors are mapped to ServiceUnavailable in the handler
                    (error is ScopeContractError.SystemError.ServiceUnavailable) shouldBe true
                    if (error is ScopeContractError.SystemError.ServiceUnavailable) {
                        error.service shouldBe "context-view-repository"
                    }
                }
            }
        }
    })<|MERGE_RESOLUTION|>--- conflicted
+++ resolved
@@ -31,13 +31,9 @@
         describe("CreateContextViewHandler") {
             val contextViewRepository = mockk<ContextViewRepository>()
             val transactionManager = mockk<TransactionManager>()
-<<<<<<< HEAD
+            val applicationErrorMapper = mockk<ApplicationErrorMapper>()
             val logger = mockk<io.github.kamiazya.scopes.platform.observability.logging.Logger>(relaxed = true)
-            val handler = CreateContextViewHandler(contextViewRepository, transactionManager, logger)
-=======
-            val applicationErrorMapper = mockk<ApplicationErrorMapper>()
-            val handler = CreateContextViewHandler(contextViewRepository, transactionManager, applicationErrorMapper)
->>>>>>> e74811e3
+            val handler = CreateContextViewHandler(contextViewRepository, applicationErrorMapper, transactionManager, logger)
 
             beforeEach {
                 // Clear all mocks before each test
