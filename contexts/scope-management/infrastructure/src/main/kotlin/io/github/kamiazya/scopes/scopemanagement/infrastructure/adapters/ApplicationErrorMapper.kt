package io.github.kamiazya.scopes.scopemanagement.infrastructure.adapters

import io.github.kamiazya.scopes.contracts.scopemanagement.errors.ScopeContractError
import io.github.kamiazya.scopes.platform.application.error.BaseErrorMapper
import io.github.kamiazya.scopes.platform.observability.logging.Logger
import io.github.kamiazya.scopes.scopemanagement.application.error.ContextError
import io.github.kamiazya.scopes.scopemanagement.application.error.CrossAggregateValidationError
import io.github.kamiazya.scopes.scopemanagement.application.error.ScopeAliasError
import io.github.kamiazya.scopes.scopemanagement.application.error.ScopeHierarchyApplicationError
import io.github.kamiazya.scopes.scopemanagement.application.error.ScopeManagementApplicationError
import io.github.kamiazya.scopes.scopemanagement.application.error.ScopeUniquenessError
import io.github.kamiazya.scopes.scopemanagement.application.error.ScopeInputError as AppScopeInputError

/**
 * Maps application errors to contract layer errors.
 *
 * This mapper handles application-layer errors that are not domain errors,
 * ensuring consistent error translation to the contract layer.
 */
class ApplicationErrorMapper(logger: Logger) : BaseErrorMapper<ScopeManagementApplicationError, ScopeContractError>(logger) {

    companion object {
        private const val SERVICE_NAME = "scope-management"
    }

    override fun getServiceName(): String = SERVICE_NAME

    override fun createServiceUnavailableError(serviceName: String): ScopeContractError =
        ScopeContractError.SystemError.ServiceUnavailable(service = serviceName)

    private fun parseVersionToLong(entityId: String, version: String, versionType: String): Long = version.toLongOrNull() ?: run {
        logger.warn(
            "Failed to parse $versionType version to Long, using sentinel value",
            mapOf(
                "entityId" to entityId,
                "${versionType}Version" to version,
            ),
        )
        -1L
    }

    private fun mapAliasNotFoundError(alias: String): ScopeContractError = ScopeContractError.BusinessError.AliasNotFound(alias = alias)

    private fun mapNotFoundError(scopeId: String): ScopeContractError = ScopeContractError.BusinessError.NotFound(scopeId = scopeId)

    private fun mapAliasToNotFound(error: AppScopeInputError): ScopeContractError {
        val alias = when (error) {
            is AppScopeInputError.AliasNotFound -> error.alias
            is AppScopeInputError.InvalidAlias -> error.alias
            else -> error("Unexpected error type: $error")
        }
        return mapAliasNotFoundError(alias)
    }

    private fun mapContextToNotFound(error: ContextError): ScopeContractError {
        val key = when (error) {
            is ContextError.ContextNotFound -> error.key
            is ContextError.InvalidContextSwitch -> error.key
            else -> error("Unexpected error type: $error")
        }
        return mapNotFoundError(key)
    }

    override fun mapToContractError(domainError: ScopeManagementApplicationError): ScopeContractError = when (domainError) {
        // Group errors by type
        is AppScopeInputError -> mapInputError(domainError)
        is ContextError -> mapContextError(domainError)
        is ScopeAliasError -> mapScopeAliasError(domainError)
        is ScopeHierarchyApplicationError -> mapHierarchyError(domainError)
        is ScopeUniquenessError -> mapUniquenessError(domainError)
        is CrossAggregateValidationError -> mapSystemError()
        is ScopeManagementApplicationError.PersistenceError -> mapPersistenceError(domainError)
    }

    private fun mapInputError(error: AppScopeInputError): ScopeContractError = when (error) {
        // ID validation errors
        is AppScopeInputError.IdBlank,
        is AppScopeInputError.IdInvalidFormat,
        -> mapIdInputError(error)

        // Title validation errors
        is AppScopeInputError.TitleEmpty,
        is AppScopeInputError.TitleTooShort,
        is AppScopeInputError.TitleTooLong,
        is AppScopeInputError.TitleContainsProhibitedCharacters,
        -> mapTitleInputError(error)

        // Description validation errors
        is AppScopeInputError.DescriptionTooLong -> mapDescriptionInputError(error)

        // Alias validation errors
        is AppScopeInputError.AliasEmpty,
        is AppScopeInputError.AliasTooShort,
        is AppScopeInputError.AliasTooLong,
        is AppScopeInputError.AliasInvalidFormat,
        -> mapAliasValidationError(error)

        // Alias business errors
        is AppScopeInputError.AliasNotFound,
        is AppScopeInputError.AliasDuplicate,
        is AppScopeInputError.CannotRemoveCanonicalAlias,
        is AppScopeInputError.AliasOfDifferentScope,
        is AppScopeInputError.InvalidAlias,
        -> mapAliasBusinessError(error)

        // Other input errors
        is AppScopeInputError.InvalidParentId -> ScopeContractError.InputError.InvalidParentId(
            parentId = error.parentId,
            expectedFormat = "Valid ULID format",
        )
    }

    private fun mapIdInputError(error: AppScopeInputError): ScopeContractError.InputError.InvalidId = when (error) {
        is AppScopeInputError.IdBlank -> ScopeContractError.InputError.InvalidId(
            id = error.attemptedValue,
            expectedFormat = "Non-empty ULID format",
        )
        is AppScopeInputError.IdInvalidFormat -> ScopeContractError.InputError.InvalidId(
            id = error.attemptedValue,
            expectedFormat = error.expectedFormat,
        )
        else -> error("Unexpected ID error type: $error")
    }

    private fun createInvalidTitle(title: String, validationFailure: ScopeContractError.TitleValidationFailure): ScopeContractError.InputError.InvalidTitle =
        ScopeContractError.InputError.InvalidTitle(title = title, validationFailure = validationFailure)

    private fun mapTitleInputError(error: AppScopeInputError): ScopeContractError.InputError.InvalidTitle = when (error) {
        is AppScopeInputError.TitleEmpty -> createInvalidTitle(
            title = error.attemptedValue,
            validationFailure = ScopeContractError.TitleValidationFailure.Empty,
        )
        is AppScopeInputError.TitleTooShort -> createInvalidTitle(
            title = error.attemptedValue,
            validationFailure = ScopeContractError.TitleValidationFailure.TooShort(
                minimumLength = error.minimumLength,
                actualLength = error.attemptedValue.length,
            ),
        )
        is AppScopeInputError.TitleTooLong -> createInvalidTitle(
            title = error.attemptedValue,
            validationFailure = ScopeContractError.TitleValidationFailure.TooLong(
                maximumLength = error.maximumLength,
                actualLength = error.attemptedValue.length,
            ),
        )
        is AppScopeInputError.TitleContainsProhibitedCharacters -> createInvalidTitle(
            title = error.attemptedValue,
            validationFailure = ScopeContractError.TitleValidationFailure.InvalidCharacters(
                prohibitedCharacters = error.prohibitedCharacters,
            ),
        )
        else -> error("Unexpected title error type: $error")
    }

    private fun mapDescriptionInputError(error: AppScopeInputError.DescriptionTooLong): ScopeContractError.InputError.InvalidDescription =
        ScopeContractError.InputError.InvalidDescription(
            descriptionText = error.attemptedValue,
            validationFailure = ScopeContractError.DescriptionValidationFailure.TooLong(
                maximumLength = error.maximumLength,
                actualLength = error.attemptedValue.length,
            ),
        )

    private fun createInvalidAlias(alias: String, validationFailure: ScopeContractError.AliasValidationFailure): ScopeContractError.InputError.InvalidAlias =
        ScopeContractError.InputError.InvalidAlias(alias = alias, validationFailure = validationFailure)

    private fun mapAliasValidationError(error: AppScopeInputError): ScopeContractError.InputError.InvalidAlias = when (error) {
        is AppScopeInputError.AliasEmpty -> createInvalidAlias(
            alias = error.alias,
            validationFailure = ScopeContractError.AliasValidationFailure.Empty,
        )
        is AppScopeInputError.AliasTooShort -> createInvalidAlias(
            alias = error.alias,
            validationFailure = ScopeContractError.AliasValidationFailure.TooShort(
                minimumLength = error.minimumLength,
                actualLength = error.alias.length,
            ),
        )
        is AppScopeInputError.AliasTooLong -> createInvalidAlias(
            alias = error.alias,
            validationFailure = ScopeContractError.AliasValidationFailure.TooLong(
                maximumLength = error.maximumLength,
                actualLength = error.alias.length,
            ),
        )
        is AppScopeInputError.AliasInvalidFormat -> createInvalidAlias(
            alias = error.alias,
            validationFailure = ScopeContractError.AliasValidationFailure.InvalidFormat(
                expectedPattern = error.expectedPattern,
            ),
        )
        else -> error("Unexpected alias validation error type: $error")
    }

    private fun mapAliasBusinessError(error: AppScopeInputError): ScopeContractError = when (error) {
        is AppScopeInputError.AliasNotFound,
        is AppScopeInputError.InvalidAlias,
        -> mapAliasToNotFound(error)
        is AppScopeInputError.AliasDuplicate -> ScopeContractError.BusinessError.DuplicateAlias(
            alias = error.alias,
        )
        is AppScopeInputError.CannotRemoveCanonicalAlias -> ScopeContractError.BusinessError.CannotRemoveCanonicalAlias
        is AppScopeInputError.AliasOfDifferentScope -> ScopeContractError.BusinessError.AliasOfDifferentScope(
            alias = error.alias,
            expectedScopeId = error.expectedScopeId,
            actualScopeId = error.actualScopeId,
        )
        else -> error("Unexpected alias business error type: $error")
    }

    private fun mapContextError(error: ContextError): ScopeContractError = when (error) {
<<<<<<< HEAD
        // System errors
        is ContextError.ContextInUse,
        is ContextError.ContextUpdateConflict,
        is ContextError.InvalidFilter,
        -> mapSystemError(error)

=======
>>>>>>> 3d67450c
        // Not found errors
        is ContextError.ContextNotFound,
        is ContextError.InvalidContextSwitch,
        -> mapContextToNotFound(error)
        is ContextError.StateNotFound -> mapNotFoundError(error.contextId)

        // Other errors
        is ContextError.DuplicateContextKey -> ScopeContractError.BusinessError.DuplicateAlias(
            alias = error.key,
        )
        is ContextError.KeyInvalidFormat -> ScopeContractError.InputError.InvalidId(
            id = error.attemptedKey,
            expectedFormat = "Valid context key format",
        )

        // System errors
<<<<<<< HEAD
        is ScopeAliasError.AliasGenerationFailed,
        is ScopeAliasError.AliasGenerationValidationFailed,
        is ScopeAliasError.DataInconsistencyError.AliasExistsButScopeNotFound,
        -> mapSystemError(error)
=======
        is ContextError.ContextInUse,
        is ContextError.ContextUpdateConflict,
        is ContextError.InvalidFilter,
        -> mapSystemError()
    }
>>>>>>> 3d67450c

    private fun mapScopeAliasError(error: ScopeAliasError): ScopeContractError = when (error) {
        // Business errors
        is ScopeAliasError.AliasDuplicate -> ScopeContractError.BusinessError.DuplicateAlias(
            alias = error.aliasName,
        )
        is ScopeAliasError.AliasNotFound -> mapAliasNotFoundError(error.aliasName)
        is ScopeAliasError.CannotRemoveCanonicalAlias -> ScopeContractError.BusinessError.CannotRemoveCanonicalAlias

        // System errors
        is ScopeAliasError.AliasGenerationFailed,
        is ScopeAliasError.AliasGenerationValidationFailed,
        is ScopeAliasError.DataInconsistencyError.AliasExistsButScopeNotFound,
        -> mapSystemError()
    }

    private fun mapHierarchyError(error: ScopeHierarchyApplicationError): ScopeContractError = when (error) {
        is ScopeHierarchyApplicationError.CircularReference -> ScopeContractError.BusinessError.HierarchyViolation(
            violation = ScopeContractError.HierarchyViolationType.CircularReference(
                scopeId = error.scopeId,
                parentId = error.cyclePath.firstOrNull() ?: "",
                cyclePath = error.cyclePath,
            ),
        )
        is ScopeHierarchyApplicationError.HasChildren -> ScopeContractError.BusinessError.HasChildren(
            scopeId = error.scopeId,
            childrenCount = error.childCount,
        )
        is ScopeHierarchyApplicationError.InvalidParentId -> ScopeContractError.InputError.InvalidParentId(
            parentId = error.invalidId,
            expectedFormat = "Valid ULID format",
        )
        is ScopeHierarchyApplicationError.MaxChildrenExceeded -> ScopeContractError.BusinessError.HierarchyViolation(
            violation = ScopeContractError.HierarchyViolationType.MaxChildrenExceeded(
                parentId = error.parentScopeId,
                currentChildrenCount = error.currentChildrenCount,
                maximumChildren = error.maximumChildren,
            ),
        )
        is ScopeHierarchyApplicationError.MaxDepthExceeded -> ScopeContractError.BusinessError.HierarchyViolation(
            violation = ScopeContractError.HierarchyViolationType.MaxDepthExceeded(
                scopeId = error.scopeId,
                attemptedDepth = error.attemptedDepth,
                maximumDepth = error.maximumDepth,
            ),
        )
        is ScopeHierarchyApplicationError.ParentNotFound -> ScopeContractError.BusinessError.HierarchyViolation(
            violation = ScopeContractError.HierarchyViolationType.ParentNotFound(
                scopeId = error.scopeId,
                parentId = error.parentId,
            ),
        )
        is ScopeHierarchyApplicationError.SelfParenting -> ScopeContractError.BusinessError.HierarchyViolation(
            violation = ScopeContractError.HierarchyViolationType.SelfParenting(
                scopeId = error.scopeId,
            ),
        )
    }

    private fun mapUniquenessError(error: ScopeUniquenessError): ScopeContractError = when (error) {
        is ScopeUniquenessError.DuplicateTitle -> ScopeContractError.BusinessError.DuplicateTitle(
            title = error.title,
            parentId = error.parentScopeId,
            existingScopeId = error.existingScopeId,
        )
    }

    private fun mapPersistenceError(error: ScopeManagementApplicationError.PersistenceError): ScopeContractError = when (error) {
        is ScopeManagementApplicationError.PersistenceError.ConcurrencyConflict -> {
            val expectedVersion = parseVersionToLong(error.entityId, error.expectedVersion, "expected")
            val actualVersion = parseVersionToLong(error.entityId, error.actualVersion, "actual")
            ScopeContractError.SystemError.ConcurrentModification(
                scopeId = error.entityId,
                expectedVersion = expectedVersion,
                actualVersion = actualVersion,
            )
        }
        is ScopeManagementApplicationError.PersistenceError.NotFound -> mapNotFoundError(error.entityId ?: "")

        // System errors
        is ScopeManagementApplicationError.PersistenceError.DataCorruption,
        is ScopeManagementApplicationError.PersistenceError.StorageUnavailable,
<<<<<<< HEAD
        -> mapSystemError(error)

        is ScopeManagementApplicationError.PersistenceError.NotFound -> ScopeContractError.BusinessError.NotFound(
            scopeId = error.entityId ?: "",
        )
=======
        -> mapSystemError()
>>>>>>> 3d67450c
    }
}<|MERGE_RESOLUTION|>--- conflicted
+++ resolved
@@ -210,15 +210,6 @@
     }
 
     private fun mapContextError(error: ContextError): ScopeContractError = when (error) {
-<<<<<<< HEAD
-        // System errors
-        is ContextError.ContextInUse,
-        is ContextError.ContextUpdateConflict,
-        is ContextError.InvalidFilter,
-        -> mapSystemError(error)
-
-=======
->>>>>>> 3d67450c
         // Not found errors
         is ContextError.ContextNotFound,
         is ContextError.InvalidContextSwitch,
@@ -235,18 +226,11 @@
         )
 
         // System errors
-<<<<<<< HEAD
-        is ScopeAliasError.AliasGenerationFailed,
-        is ScopeAliasError.AliasGenerationValidationFailed,
-        is ScopeAliasError.DataInconsistencyError.AliasExistsButScopeNotFound,
-        -> mapSystemError(error)
-=======
         is ContextError.ContextInUse,
         is ContextError.ContextUpdateConflict,
         is ContextError.InvalidFilter,
         -> mapSystemError()
     }
->>>>>>> 3d67450c
 
     private fun mapScopeAliasError(error: ScopeAliasError): ScopeContractError = when (error) {
         // Business errors
@@ -329,14 +313,6 @@
         // System errors
         is ScopeManagementApplicationError.PersistenceError.DataCorruption,
         is ScopeManagementApplicationError.PersistenceError.StorageUnavailable,
-<<<<<<< HEAD
-        -> mapSystemError(error)
-
-        is ScopeManagementApplicationError.PersistenceError.NotFound -> ScopeContractError.BusinessError.NotFound(
-            scopeId = error.entityId ?: "",
-        )
-=======
         -> mapSystemError()
->>>>>>> 3d67450c
     }
 }