--- conflicted
+++ resolved
@@ -22,15 +22,6 @@
 class ErrorMapper(logger: Logger) : BaseErrorMapper<ScopesError, ScopeContractError>(logger) {
 
     companion object {
-<<<<<<< HEAD
-        private const val DEFAULT_SERVICE = "scope-management"
-    }
-    private fun presentIdFormat(formatType: ScopeInputError.IdError.InvalidIdFormat.IdFormatType): String = when (formatType) {
-        ScopeInputError.IdError.InvalidIdFormat.IdFormatType.ULID -> "ULID format"
-        ScopeInputError.IdError.InvalidIdFormat.IdFormatType.UUID -> "UUID format"
-        ScopeInputError.IdError.InvalidIdFormat.IdFormatType.NUMERIC_ID -> "numeric ID format"
-        ScopeInputError.IdError.InvalidIdFormat.IdFormatType.CUSTOM_FORMAT -> "custom format"
-=======
         private const val SCOPE_MANAGEMENT_SERVICE = "scope-management"
     }
     private fun presentIdFormat(formatType: ScopeInputError.IdError.InvalidFormat.IdFormatType): String = when (formatType) {
@@ -38,24 +29,10 @@
         ScopeInputError.IdError.InvalidFormat.IdFormatType.UUID -> "UUID format"
         ScopeInputError.IdError.InvalidFormat.IdFormatType.NUMERIC_ID -> "numeric ID format"
         ScopeInputError.IdError.InvalidFormat.IdFormatType.CUSTOM_FORMAT -> "custom format"
->>>>>>> 17729613
     }
 
     override fun mapToContractError(domainError: ScopesError): ScopeContractError = when (domainError) {
         // Input validation errors
-<<<<<<< HEAD
-        is ScopeInputError.IdError.EmptyId -> ScopeContractError.InputError.InvalidId(
-            id = "",
-            expectedFormat = "Non-empty ULID format",
-        )
-        is ScopeInputError.IdError.InvalidIdFormat -> ScopeContractError.InputError.InvalidId(
-            id = domainError.id,
-            expectedFormat = presentIdFormat(domainError.expectedFormat),
-        )
-        is ScopeInputError.TitleError -> mapTitleError(domainError)
-        is ScopeInputError.DescriptionError.DescriptionTooLong -> ScopeContractError.InputError.InvalidDescription(
-            descriptionText = "",
-=======
         is ScopeInputError.IdError -> mapIdError(domainError)
         is ScopeInputError.TitleError -> mapTitleError(domainError)
         is ScopeInputError.DescriptionError -> mapDescriptionError(domainError)
@@ -131,18 +108,13 @@
     private fun mapDescriptionError(domainError: ScopeInputError.DescriptionError): ScopeContractError.InputError.InvalidDescription = when (domainError) {
         is ScopeInputError.DescriptionError.TooLong -> ScopeContractError.InputError.InvalidDescription(
             descriptionText = domainError.attemptedValue,
->>>>>>> 17729613
             validationFailure = ScopeContractError.DescriptionValidationFailure.TooLong(
-                maximumLength = domainError.maxLength,
-                actualLength = 0,
-            ),
-        )
-    }
-
-<<<<<<< HEAD
-        // Alias validation errors (map to title for now, as aliases are like alternative titles)
-        is ScopeInputError.AliasError -> mapAliasErrorToTitle(domainError)
-=======
+                maximumLength = domainError.maximumLength,
+                actualLength = domainError.attemptedValue.length,
+            ),
+        )
+    }
+
     private fun mapAliasError(domainError: ScopeInputError.AliasError): ScopeContractError.InputError.InvalidTitle = when (domainError) {
         is ScopeInputError.AliasError.Empty -> ScopeContractError.InputError.InvalidTitle(
             title = domainError.attemptedValue,
@@ -169,7 +141,6 @@
             ),
         )
     }
->>>>>>> 17729613
 
     private fun mapScopeError(domainError: ScopeError): ScopeContractError = when (domainError) {
         is ScopeError.NotFound -> ScopeContractError.BusinessError.NotFound(scopeId = domainError.scopeId.value)
@@ -188,79 +159,21 @@
         )
     }
 
-<<<<<<< HEAD
-        // Uniqueness errors
-        is ScopeUniquenessError.DuplicateTitleInContext -> ScopeContractError.BusinessError.DuplicateTitle(
-=======
     private fun mapUniquenessError(domainError: ScopeUniquenessError): ScopeContractError = when (domainError) {
         is ScopeUniquenessError.DuplicateTitle -> ScopeContractError.BusinessError.DuplicateTitle(
->>>>>>> 17729613
             title = domainError.title,
-            parentId = domainError.parentId?.value,
-            existingScopeId = domainError.existingId.value,
+            parentId = domainError.parentScopeId?.value,
+            existingScopeId = domainError.existingScopeId?.value,
         )
         is ScopeUniquenessError.DuplicateIdentifier -> ScopeContractError.BusinessError.DuplicateAlias(
             alias = domainError.identifier,
         )
-        is ScopeUniquenessError.DuplicateIdentifier -> ScopeContractError.BusinessError.DuplicateAlias(
-            alias = domainError.identifier,
-        )
-    }
-
-<<<<<<< HEAD
-        // New structured errors
-        is ScopesError.NotFound -> when (domainError.identifierType) {
-            "alias" -> ScopeContractError.BusinessError.AliasNotFound(alias = domainError.identifier)
-            else -> ScopeContractError.BusinessError.NotFound(scopeId = domainError.identifier)
-        }
-        is ScopesError.AlreadyExists -> ScopeContractError.BusinessError.DuplicateAlias(
-            alias = domainError.identifier,
-        )
-        is ScopesError.SystemError -> ScopeContractError.SystemError.ServiceUnavailable(
-            service = domainError.service ?: DEFAULT_SERVICE,
-        )
-        is ScopesError.ValidationFailed -> {
-            // Map validation errors to appropriate input errors
-            when (domainError.field) {
-                "title" -> ScopeContractError.InputError.InvalidTitle(
-                    title = domainError.value,
-                    validationFailure = ScopeContractError.TitleValidationFailure.InvalidCharacters(emptyList()),
-                )
-                "description" -> ScopeContractError.InputError.InvalidDescription(
-                    descriptionText = domainError.value,
-                    validationFailure = ScopeContractError.DescriptionValidationFailure.TooLong(1000, domainError.value.length),
-                )
-                else -> ScopeContractError.InputError.InvalidId(
-                    id = domainError.value,
-                    expectedFormat = "Valid ${domainError.field} value",
-                )
-            }
-        }
-        is ScopesError.InvalidOperation -> when {
-            domainError.reason == ScopesError.InvalidOperation.InvalidOperationReason.INVALID_STATE ->
-                ScopeContractError.BusinessError.ArchivedScope(scopeId = domainError.entityId ?: "")
-            else -> ScopeContractError.SystemError.ServiceUnavailable(service = "scope-management")
-        }
-        is ScopesError.Conflict -> when (domainError.conflictType) {
-            ScopesError.Conflict.ConflictType.HAS_DEPENDENCIES ->
-                ScopeContractError.BusinessError.HasChildren(
-                    scopeId = domainError.resourceId,
-                    childrenCount = null,
-                )
-            else -> ScopeContractError.BusinessError.DuplicateAlias(
-                alias = domainError.resourceId,
-            )
-        }
-        is ScopesError.ConcurrencyError -> ScopeContractError.SystemError.ConcurrentModification(
-            scopeId = domainError.aggregateId,
-            expectedVersion = domainError.expectedVersion?.toLong() ?: 0,
-            actualVersion = domainError.actualVersion?.toLong() ?: 0,
-=======
+    }
+
     private fun mapHierarchyError(domainError: ScopeHierarchyError): ScopeContractError = when (domainError) {
         is ScopeHierarchyError.HasChildren -> ScopeContractError.BusinessError.HasChildren(
             scopeId = domainError.scopeId.value,
             childrenCount = null,
->>>>>>> 17729613
         )
         is ScopeHierarchyError.CircularReference -> ScopeContractError.BusinessError.HierarchyViolation(
             violation = ScopeContractError.HierarchyViolationType.CircularReference(
@@ -304,66 +217,6 @@
         )
     }
 
-<<<<<<< HEAD
-        // Default fallback for unmapped errors
-        else -> handleUnmappedError(
-            domainError,
-            ScopeContractError.SystemError.ServiceUnavailable(service = DEFAULT_SERVICE),
-        )
-    }
-
-    private fun mapTitleError(error: ScopeInputError.TitleError): ScopeContractError.InputError.InvalidTitle = when (error) {
-        is ScopeInputError.TitleError.EmptyTitle -> ScopeContractError.InputError.InvalidTitle(
-            title = "",
-            validationFailure = ScopeContractError.TitleValidationFailure.Empty,
-        )
-        is ScopeInputError.TitleError.TitleTooShort -> ScopeContractError.InputError.InvalidTitle(
-            title = "",
-            validationFailure = ScopeContractError.TitleValidationFailure.TooShort(
-                minimumLength = error.minLength,
-                actualLength = 0,
-            ),
-        )
-        is ScopeInputError.TitleError.TitleTooLong -> ScopeContractError.InputError.InvalidTitle(
-            title = "",
-            validationFailure = ScopeContractError.TitleValidationFailure.TooLong(
-                maximumLength = error.maxLength,
-                actualLength = 0,
-            ),
-        )
-        is ScopeInputError.TitleError.InvalidTitleFormat -> ScopeContractError.InputError.InvalidTitle(
-            title = error.title,
-            validationFailure = ScopeContractError.TitleValidationFailure.InvalidCharacters(
-                prohibitedCharacters = emptyList(),
-            ),
-        )
-    }
-
-    private fun mapAliasErrorToTitle(error: ScopeInputError.AliasError): ScopeContractError.InputError.InvalidTitle = when (error) {
-        is ScopeInputError.AliasError.EmptyAlias -> ScopeContractError.InputError.InvalidTitle(
-            title = "",
-            validationFailure = ScopeContractError.TitleValidationFailure.Empty,
-        )
-        is ScopeInputError.AliasError.AliasTooShort -> ScopeContractError.InputError.InvalidTitle(
-            title = "",
-            validationFailure = ScopeContractError.TitleValidationFailure.TooShort(
-                minimumLength = error.minLength,
-                actualLength = 0,
-            ),
-        )
-        is ScopeInputError.AliasError.AliasTooLong -> ScopeContractError.InputError.InvalidTitle(
-            title = "",
-            validationFailure = ScopeContractError.TitleValidationFailure.TooLong(
-                maximumLength = error.maxLength,
-                actualLength = 0,
-            ),
-        )
-        is ScopeInputError.AliasError.InvalidAliasFormat -> ScopeContractError.InputError.InvalidTitle(
-            title = error.alias,
-            validationFailure = ScopeContractError.TitleValidationFailure.InvalidCharacters(
-                prohibitedCharacters = emptyList(), // Pattern validation mapped to character validation
-            ),
-=======
     private fun mapAliasErrorDomain(domainError: ScopeAliasError): ScopeContractError = when (domainError) {
         is ScopeAliasError.DuplicateAlias -> ScopeContractError.BusinessError.DuplicateAlias(
             alias = domainError.aliasName,
@@ -438,7 +291,6 @@
         ScopesError.Conflict.ConflictType.HAS_DEPENDENCIES -> ScopeContractError.BusinessError.HasChildren(
             scopeId = domainError.resourceId,
             childrenCount = null,
->>>>>>> 17729613
         )
         else -> ScopeContractError.BusinessError.DuplicateAlias(alias = domainError.resourceId)
     }
