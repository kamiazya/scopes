package io.github.kamiazya.scopes.scopemanagement.infrastructure.adapters

import arrow.core.Either
import io.github.kamiazya.scopes.contracts.scopemanagement.ScopeManagementCommandPort
import io.github.kamiazya.scopes.contracts.scopemanagement.errors.ScopeContractError
import io.github.kamiazya.scopes.contracts.scopemanagement.results.CreateScopeResult
import io.github.kamiazya.scopes.contracts.scopemanagement.results.UpdateScopeResult
import io.github.kamiazya.scopes.platform.application.port.TransactionManager
import io.github.kamiazya.scopes.scopemanagement.application.command.dto.scope.AddAliasCommand
import io.github.kamiazya.scopes.scopemanagement.application.command.dto.scope.DeleteScopeCommand
import io.github.kamiazya.scopes.scopemanagement.application.command.dto.scope.RemoveAliasCommand
import io.github.kamiazya.scopes.scopemanagement.application.command.dto.scope.RenameAliasCommand
import io.github.kamiazya.scopes.scopemanagement.application.command.dto.scope.SetCanonicalAliasCommand
import io.github.kamiazya.scopes.scopemanagement.application.command.dto.scope.UpdateScopeCommand
import io.github.kamiazya.scopes.scopemanagement.application.command.handler.AddAliasHandler
import io.github.kamiazya.scopes.scopemanagement.application.command.handler.CreateScopeHandler
import io.github.kamiazya.scopes.scopemanagement.application.command.handler.DeleteScopeHandler
import io.github.kamiazya.scopes.scopemanagement.application.command.handler.RemoveAliasHandler
import io.github.kamiazya.scopes.scopemanagement.application.command.handler.RenameAliasHandler
import io.github.kamiazya.scopes.scopemanagement.application.command.handler.SetCanonicalAliasHandler
import io.github.kamiazya.scopes.scopemanagement.application.command.handler.UpdateScopeHandler
import io.github.kamiazya.scopes.scopemanagement.application.mapper.ApplicationErrorMapper
import io.github.kamiazya.scopes.scopemanagement.application.query.dto.GetScopeById
import io.github.kamiazya.scopes.scopemanagement.application.query.handler.scope.GetScopeByIdHandler
import io.github.kamiazya.scopes.contracts.scopemanagement.commands.AddAliasCommand as ContractAddAliasCommand
import io.github.kamiazya.scopes.contracts.scopemanagement.commands.CreateScopeCommand as ContractCreateScopeCommand
import io.github.kamiazya.scopes.contracts.scopemanagement.commands.DeleteScopeCommand as ContractDeleteScopeCommand
import io.github.kamiazya.scopes.contracts.scopemanagement.commands.RemoveAliasCommand as ContractRemoveAliasCommand
import io.github.kamiazya.scopes.contracts.scopemanagement.commands.RenameAliasCommand as ContractRenameAliasCommand
import io.github.kamiazya.scopes.contracts.scopemanagement.commands.SetCanonicalAliasCommand as ContractSetCanonicalAliasCommand
import io.github.kamiazya.scopes.contracts.scopemanagement.commands.UpdateScopeCommand as ContractUpdateScopeCommand

/**
 * Command port adapter implementing the ScopeManagementCommandPort interface.
 *
 * Following CQRS principles, this adapter handles only write operations (commands)
 * that modify the state of the Scope Management bounded context.
 *
 * Key responsibilities:
 * - Implement the public contract interface for commands
 * - Map between contract and application layer command types
 * - Delegate to application command handlers for business logic
 * - Use TransactionManager for command operations to ensure atomicity
 * - Map domain errors to contract errors for external consumers
 */
class ScopeManagementCommandPortAdapter(
    private val createScopeHandler: CreateScopeHandler,
    private val updateScopeHandler: UpdateScopeHandler,
    private val deleteScopeHandler: DeleteScopeHandler,
    private val getScopeByIdHandler: GetScopeByIdHandler, // Needed for alias operations
    private val addAliasHandler: AddAliasHandler,
    private val removeAliasHandler: RemoveAliasHandler,
    private val setCanonicalAliasHandler: SetCanonicalAliasHandler,
    private val renameAliasHandler: RenameAliasHandler,
    private val transactionManager: TransactionManager,
    private val applicationErrorMapper: ApplicationErrorMapper,
) : ScopeManagementCommandPort {

    override suspend fun createScope(command: ContractCreateScopeCommand): Either<ScopeContractError, CreateScopeResult> = createScopeHandler(command)

    override suspend fun updateScope(command: ContractUpdateScopeCommand): Either<ScopeContractError, UpdateScopeResult> = updateScopeHandler(
        UpdateScopeCommand(
            id = command.id,
            title = command.title,
            description = command.description,
        ),
<<<<<<< HEAD
    ).map { result: io.github.kamiazya.scopes.scopemanagement.application.dto.scope.UpdateScopeResult ->
        UpdateScopeResult(
            id = result.id,
            title = result.title,
            description = result.description,
            parentId = result.parentId,
            canonicalAlias = result.canonicalAlias ?: "", // Use actual canonical alias or empty string if none
            createdAt = result.createdAt,
            updatedAt = result.updatedAt,
=======
    ).map { scopeResult ->
        UpdateScopeResult(
            id = scopeResult.id,
            title = scopeResult.title,
            description = scopeResult.description,
            parentId = scopeResult.parentId,
            canonicalAlias = scopeResult.canonicalAlias,
            createdAt = scopeResult.createdAt,
            updatedAt = scopeResult.updatedAt,
>>>>>>> 00ac2c82
        )
    }

    override suspend fun deleteScope(command: ContractDeleteScopeCommand): Either<ScopeContractError, Unit> = deleteScopeHandler(
        DeleteScopeCommand(
            id = command.id,
            cascade = command.cascade,
        ),
    ).map { _ -> Unit }

    override suspend fun addAlias(command: ContractAddAliasCommand): Either<ScopeContractError, Unit> = transactionManager.inTransaction {
        val scopeResult = getScopeByIdHandler(GetScopeById(command.scopeId))
        val existingAlias = scopeResult.fold(
            { error -> return@inTransaction Either.Left(error) },
            { scope ->
                when {
                    scope == null -> return@inTransaction Either.Left(
                        ScopeContractError.BusinessError.NotFound(
                            scopeId = command.scopeId,
                        ),
                    )
                    else -> scope.canonicalAlias
                }
            },
        )

        addAliasHandler(
            AddAliasCommand(
                existingAlias = existingAlias,
                newAlias = command.aliasName,
            ),
        )
    }

    override suspend fun removeAlias(command: ContractRemoveAliasCommand): Either<ScopeContractError, Unit> = removeAliasHandler(
        RemoveAliasCommand(
            aliasName = command.aliasName,
        ),
    )

    override suspend fun setCanonicalAlias(command: ContractSetCanonicalAliasCommand): Either<ScopeContractError, Unit> = transactionManager.inTransaction {
        val scopeResult = getScopeByIdHandler(GetScopeById(command.scopeId))
        val currentAlias = scopeResult.fold(
            { error -> return@inTransaction Either.Left(error) },
            { scope ->
                when {
                    scope == null -> return@inTransaction Either.Left(
                        ScopeContractError.BusinessError.NotFound(
                            scopeId = command.scopeId,
                        ),
                    )
                    else -> scope.canonicalAlias
                }
            },
        )

        setCanonicalAliasHandler(
            SetCanonicalAliasCommand(
                currentAlias = currentAlias,
                newCanonicalAlias = command.aliasName,
            ),
        )
    }

    override suspend fun renameAlias(command: ContractRenameAliasCommand): Either<ScopeContractError, Unit> = renameAliasHandler(
        RenameAliasCommand(
            currentAlias = command.oldAliasName,
            newAliasName = command.newAliasName,
        ),
    )
}<|MERGE_RESOLUTION|>--- conflicted
+++ resolved
@@ -64,7 +64,6 @@
             title = command.title,
             description = command.description,
         ),
-<<<<<<< HEAD
     ).map { result: io.github.kamiazya.scopes.scopemanagement.application.dto.scope.UpdateScopeResult ->
         UpdateScopeResult(
             id = result.id,
@@ -74,17 +73,6 @@
             canonicalAlias = result.canonicalAlias ?: "", // Use actual canonical alias or empty string if none
             createdAt = result.createdAt,
             updatedAt = result.updatedAt,
-=======
-    ).map { scopeResult ->
-        UpdateScopeResult(
-            id = scopeResult.id,
-            title = scopeResult.title,
-            description = scopeResult.description,
-            parentId = scopeResult.parentId,
-            canonicalAlias = scopeResult.canonicalAlias,
-            createdAt = scopeResult.createdAt,
-            updatedAt = scopeResult.updatedAt,
->>>>>>> 00ac2c82
         )
     }
 
