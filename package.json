--- conflicted
+++ resolved
@@ -1,15 +1,4 @@
 {
-<<<<<<< HEAD
-  "name" : "scopes",
-  "version" : "0.0.2",
-  "private" : true,
-  "scripts" : {
-    "changeset" : "changeset",
-    "changeset:add" : "changeset add",
-    "changeset:status" : "changeset status",
-    "version-packages" : "changeset version",
-    "tag" : "changeset tag"
-=======
   "name": "scopes",
   "version": "0.0.4",
   "private": true,
@@ -19,7 +8,6 @@
     "changeset:status": "changeset status",
     "version-packages": "changeset version",
     "tag": "changeset tag"
->>>>>>> 6c031790
   },
   "author" : "Yuki Yamazaki <yuki@kamiazya.tech>",
   "license" : "Apache-2.0",
